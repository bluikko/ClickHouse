--- conflicted
+++ resolved
@@ -150,8 +150,6 @@
     target_include_directories(${CAPNP_LIBRARY} PUBLIC $<BUILD_INTERFACE:${CMAKE_CURRENT_SOURCE_DIR}/capnproto/c++/src>)
 endif ()
 
-<<<<<<< HEAD
-=======
 if (USE_INTERNAL_PARQUET_LIBRARY)
     set (ARROW_COMPUTE ON)
     set (ARROW_PARQUET ON)
@@ -165,8 +163,6 @@
     add_subdirectory (arrow/cpp)
 endif ()
 
-
->>>>>>> bf09c204
 if (USE_INTERNAL_POCO_LIBRARY)
     set (POCO_VERBOSE_MESSAGES 0 CACHE INTERNAL "")
     set (save_CMAKE_CXX_FLAGS ${CMAKE_CXX_FLAGS})
