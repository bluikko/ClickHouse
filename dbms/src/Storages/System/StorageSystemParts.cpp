--- conflicted
+++ resolved
@@ -15,29 +15,6 @@
 StorageSystemParts::StorageSystemParts(const std::string & name)
     : StorageSystemPartsBase(name,
     {
-<<<<<<< HEAD
-        {"partition",           std::make_shared<DataTypeString>()},
-        {"name",                std::make_shared<DataTypeString>()},
-        {"active",              std::make_shared<DataTypeUInt8>()},
-        {"marks",               std::make_shared<DataTypeUInt64>()},
-        {"marks_size",          std::make_shared<DataTypeUInt64>()},
-        {"rows",                std::make_shared<DataTypeUInt64>()},
-        {"bytes",               std::make_shared<DataTypeUInt64>()},
-        {"modification_time",   std::make_shared<DataTypeDateTime>()},
-        {"remove_time",         std::make_shared<DataTypeDateTime>()},
-        {"refcount",            std::make_shared<DataTypeUInt32>()},
-        {"min_date",            std::make_shared<DataTypeDate>()},
-        {"max_date",            std::make_shared<DataTypeDate>()},
-        {"min_block_number",    std::make_shared<DataTypeInt64>()},
-        {"max_block_number",    std::make_shared<DataTypeInt64>()},
-        {"level",               std::make_shared<DataTypeUInt32>()},
-        {"primary_key_bytes_in_memory", std::make_shared<DataTypeUInt64>()},
-        {"primary_key_bytes_in_memory_allocated", std::make_shared<DataTypeUInt64>()},
-
-        {"database",            std::make_shared<DataTypeString>()},
-        {"table",               std::make_shared<DataTypeString>()},
-        {"engine",              std::make_shared<DataTypeString>()}
-=======
         {"partition",                                  std::make_shared<DataTypeString>()},
         {"name",                                       std::make_shared<DataTypeString>()},
         {"active",                                     std::make_shared<DataTypeUInt8>()},
@@ -66,7 +43,6 @@
         {"table",                                      std::make_shared<DataTypeString>()},
         {"engine",                                     std::make_shared<DataTypeString>()},
         {"path",                                       std::make_shared<DataTypeString>()},
->>>>>>> aabee36d
     }
     )
 {
@@ -74,31 +50,9 @@
 
 void StorageSystemParts::processNextStorage(MutableColumns & columns, const StoragesInfo & info, bool has_state_column)
 {
-<<<<<<< HEAD
-    bool has_state_column = false;
-    Names real_column_names;
-
-    for (const String & column_name : column_names)
-    {
-        if (column_name == "_state")
-            has_state_column = true;
-        else
-            real_column_names.emplace_back(column_name);
-    }
-
-    /// Do not check if only _state column is requested
-    if (!(has_state_column && real_column_names.empty()))
-        check(real_column_names);
-
-    processed_stage = QueryProcessingStage::FetchColumns;
-
-    /// Will apply WHERE to subset of columns and then add more columns.
-    /// This is kind of complicated, but we use WHERE to do less work.
-=======
     using State = MergeTreeDataPart::State;
     MergeTreeData::DataPartStateVector all_parts_state;
     MergeTreeData::DataPartsVector all_parts;
->>>>>>> aabee36d
 
     all_parts = info.getParts(all_parts_state, has_state_column);
 
@@ -151,166 +105,6 @@
         if (has_state_column)
             columns[i++]->insert(part->stateString());
     }
-<<<<<<< HEAD
-
-    /// Filter block_to_filter with columns 'database', 'table', 'engine', 'active'.
-    VirtualColumnUtils::filterBlockWithQuery(query_info.query, block_to_filter, context);
-
-    /// If all was filtered out.
-    if (!block_to_filter.rows())
-        return {};
-
-    ColumnPtr filtered_database_column = block_to_filter.getByName("database").column;
-    ColumnPtr filtered_table_column = block_to_filter.getByName("table").column;
-    ColumnPtr filtered_active_column = block_to_filter.getByName("active").column;
-
-    /// Finally, create the result.
-
-    Block block = getSampleBlock();
-    if (has_state_column)
-        block.insert(ColumnWithTypeAndName(std::make_shared<DataTypeString>(), "_state"));
-
-    for (size_t i = 0; i < filtered_database_column->size();)
-    {
-        String database = (*filtered_database_column)[i].get<String>();
-        String table = (*filtered_table_column)[i].get<String>();
-
-        /// What 'active' value we need.
-        bool need[2]{}; /// [active]
-        for (; i < filtered_database_column->size() &&
-            (*filtered_database_column)[i].get<String>() == database &&
-            (*filtered_table_column)[i].get<String>() == table; ++i)
-        {
-            bool active = !!(*filtered_active_column)[i].get<UInt64>();
-            need[active] = true;
-        }
-
-        StoragePtr storage = storages.at(std::make_pair(database, table));
-        TableStructureReadLockPtr table_lock;
-
-        try
-        {
-            table_lock = storage->lockStructure(false, __PRETTY_FUNCTION__);    /// For table not to be dropped.
-        }
-        catch (const Exception & e)
-        {
-            /** There are case when IStorage::drop was called,
-              *  but we still own the object.
-              * Then table will throw exception at attempt to lock it.
-              * Just skip the table.
-              */
-            if (e.code() == ErrorCodes::TABLE_IS_DROPPED)
-                continue;
-
-            throw;
-        }
-
-        String engine = storage->getName();
-
-        MergeTreeData * data = nullptr;
-
-        if (auto merge_tree = dynamic_cast<StorageMergeTree *>(&*storage))
-        {
-            data = &merge_tree->getData();
-        }
-        else if (auto replicated_merge_tree = dynamic_cast<StorageReplicatedMergeTree *>(&*storage))
-        {
-            data = &replicated_merge_tree->getData();
-        }
-        else
-        {
-            throw Exception("Unknown engine " + engine, ErrorCodes::LOGICAL_ERROR);
-        }
-
-        using State = MergeTreeDataPart::State;
-        MergeTreeData::DataPartStateVector all_parts_state;
-        MergeTreeData::DataPartsVector all_parts;
-
-        if (need[0])
-        {
-            /// If has_state_column is requested, return all states
-            if (!has_state_column)
-                all_parts = data->getDataPartsVector({State::Committed, State::Outdated}, &all_parts_state);
-            else
-                all_parts = data->getAllDataPartsVector(&all_parts_state);
-        }
-        else
-            all_parts = data->getDataPartsVector({State::Committed}, &all_parts_state);
-
-
-        /// Finally, we'll go through the list of parts.
-        for (size_t part_number = 0; part_number < all_parts.size(); ++part_number)
-        {
-            const auto & part = all_parts[part_number];
-            auto part_state = all_parts_state[part_number];
-
-            size_t i = 0;
-            {
-                WriteBufferFromOwnString out;
-                part->partition.serializeTextQuoted(*data, out);
-                block.getByPosition(i++).column->insert(out.str());
-            }
-            block.getByPosition(i++).column->insert(part->name);
-            block.getByPosition(i++).column->insert(static_cast<UInt64>(part_state == State::Committed));
-            block.getByPosition(i++).column->insert(static_cast<UInt64>(part->marks_count));
-
-            size_t marks_size = 0;
-            for (const NameAndTypePair & it : part->columns)
-            {
-                String name = escapeForFileName(it.name);
-                auto checksum = part->checksums.files.find(name + ".mrk");
-                if (checksum != part->checksums.files.end())
-                    marks_size += checksum->second.file_size;
-            }
-            block.getByPosition(i++).column->insert(static_cast<UInt64>(marks_size));
-
-            block.getByPosition(i++).column->insert(static_cast<UInt64>(part->rows_count));
-            block.getByPosition(i++).column->insert(static_cast<UInt64>(part->size_in_bytes));
-            block.getByPosition(i++).column->insert(static_cast<UInt64>(part->modification_time));
-            block.getByPosition(i++).column->insert(static_cast<UInt64>(part->remove_time));
-
-            /// For convenience, in returned refcount, don't add references that was due to local variables in this method: all_parts, active_parts.
-            block.getByPosition(i++).column->insert(static_cast<UInt64>(part.use_count() - 1));
-
-            block.getByPosition(i++).column->insert(static_cast<UInt64>(part->getMinDate()));
-            block.getByPosition(i++).column->insert(static_cast<UInt64>(part->getMaxDate()));
-            block.getByPosition(i++).column->insert(part->info.min_block);
-            block.getByPosition(i++).column->insert(part->info.max_block);
-            block.getByPosition(i++).column->insert(static_cast<UInt64>(part->info.level));
-            block.getByPosition(i++).column->insert(static_cast<UInt64>(part->getIndexSizeInBytes()));
-            block.getByPosition(i++).column->insert(static_cast<UInt64>(part->getIndexSizeInAllocatedBytes()));
-
-            block.getByPosition(i++).column->insert(database);
-            block.getByPosition(i++).column->insert(table);
-            block.getByPosition(i++).column->insert(engine);
-
-            if (has_state_column)
-                block.getByPosition(i++).column->insert(part->stateString());
-        }
-    }
-
-    return BlockInputStreams(1, std::make_shared<OneBlockInputStream>(block));
 }
 
-NameAndTypePair StorageSystemParts::getColumn(const String & column_name) const
-{
-    if (column_name == "_state")
-        return NameAndTypePair("_state", std::make_shared<DataTypeString>());
-
-    return ITableDeclaration::getColumn(column_name);
-}
-
-bool StorageSystemParts::hasColumn(const String & column_name) const
-{
-    if (column_name == "_state")
-        return true;
-
-    return ITableDeclaration::hasColumn(column_name);
-}
-
-
-=======
-}
-
->>>>>>> aabee36d
 }