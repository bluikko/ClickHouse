--- conflicted
+++ resolved
@@ -8,32 +8,15 @@
     : format_version(format_version_)
 {
     for (const auto & name : names)
-<<<<<<< HEAD
         add(name);
-=======
-        addUnlocked(name);
->>>>>>> d4b861df
 }
 
 
 void ActiveDataPartSet::add(const String & name)
 {
-<<<<<<< HEAD
     auto part_info = MergeTreePartInfo::fromPartName(name, format_version);
 
     if (getContainingPartImpl(part_info) != part_info_to_name.end())
-=======
-    std::lock_guard<std::mutex> lock(mutex);
-    addUnlocked(name);
-}
-
-
-void ActiveDataPartSet::addUnlocked(const String & name)
-{
-    auto part_info = MergeTreePartInfo::fromPartName(name, format_version);
-
-    if (!getContainingPartUnlocked(part_info).empty())
->>>>>>> d4b861df
         return;
 
     /// Parts contained in `part` are located contiguously in `part_info_to_name`, overlapping with the place where the part itself would be inserted.
@@ -72,7 +55,6 @@
 
 String ActiveDataPartSet::getContainingPart(const String & name) const
 {
-<<<<<<< HEAD
     auto it = getContainingPartImpl(MergeTreePartInfo::fromPartName(name, format_version));
     if (it != part_info_to_name.end())
         return it->second;
@@ -82,14 +64,6 @@
 
 std::map<MergeTreePartInfo, String>::const_iterator
 ActiveDataPartSet::getContainingPartImpl(const MergeTreePartInfo & part_info) const
-=======
-    std::lock_guard<std::mutex> lock(mutex);
-    return getContainingPartUnlocked(MergeTreePartInfo::fromPartName(part_name, format_version));
-}
-
-
-String ActiveDataPartSet::getContainingPartUnlocked(const MergeTreePartInfo & part_info) const
->>>>>>> d4b861df
 {
     /// A part can only be covered/overlapped by the previous or next one in `part_info_to_name`.
     auto it = part_info_to_name.lower_bound(part_info);
@@ -109,8 +83,6 @@
 
     return part_info_to_name.end();
 }
-
-<<<<<<< HEAD
 
 Strings ActiveDataPartSet::getPartsCoveredBy(const MergeTreePartInfo & part_info) const
 {
@@ -150,13 +122,8 @@
     return covered;
 }
 
-
 Strings ActiveDataPartSet::getParts() const
 {
-=======
-Strings ActiveDataPartSet::getPartsUnlocked() const
-{
->>>>>>> d4b861df
     Strings res;
     res.reserve(part_info_to_name.size());
     for (const auto & kv : part_info_to_name)
@@ -165,17 +132,9 @@
     return res;
 }
 
-Strings ActiveDataPartSet::getParts() const
-{
-    std::lock_guard<std::mutex> lock(mutex);
-    return getPartsUnlocked();
-}
-
-
 size_t ActiveDataPartSet::size() const
 {
     return part_info_to_name.size();
 }
 
-
 }