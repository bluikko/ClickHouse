#include <Storages/StorageDistributed.h>

#include <DataStreams/OneBlockInputStream.h>
#include <DataStreams/materializeBlock.h>

#include <Databases/IDatabase.h>

#include <DataTypes/DataTypeFactory.h>
#include <DataTypes/DataTypesNumber.h>

#include <Storages/Distributed/DirectoryMonitor.h>
#include <Storages/Distributed/DistributedBlockOutputStream.h>
#include <Storages/StorageFactory.h>
#include <Storages/AlterCommands.h>

#include <Common/Macros.h>
#include <Common/escapeForFileName.h>
#include <Common/typeid_cast.h>

#include <Parsers/ASTDropQuery.h>
#include <Parsers/ASTExpressionList.h>
#include <Parsers/ASTIdentifier.h>
#include <Parsers/ASTInsertQuery.h>
#include <Parsers/ASTLiteral.h>
#include <Parsers/ASTSelectQuery.h>
#include <Parsers/ASTTablesInSelectQuery.h>
#include <Parsers/ParserAlterQuery.h>
#include <Parsers/TablePropertiesQueriesASTs.h>
#include <Parsers/parseQuery.h>

#include <Interpreters/ClusterProxy/SelectStreamFactory.h>
#include <Interpreters/ClusterProxy/executeQuery.h>
#include <Interpreters/ExpressionAnalyzer.h>
#include <Interpreters/InterpreterAlterQuery.h>
#include <Interpreters/InterpreterDescribeQuery.h>
#include <Interpreters/InterpreterSelectQuery.h>
#include <Interpreters/TranslateQualifiedNamesVisitor.h>
#include <Interpreters/SyntaxAnalyzer.h>
#include <Interpreters/createBlockSelector.h>
#include <Interpreters/evaluateConstantExpression.h>
#include <Interpreters/getClusterName.h>

#include <Core/Field.h>

#include <IO/ReadHelpers.h>

#include <Poco/DirectoryIterator.h>

#include <memory>
#include <filesystem>


namespace DB
{

namespace ErrorCodes
{
    extern const int STORAGE_REQUIRES_PARAMETER;
    extern const int BAD_ARGUMENTS;
    extern const int READONLY;
    extern const int NUMBER_OF_ARGUMENTS_DOESNT_MATCH;
    extern const int INCORRECT_NUMBER_OF_COLUMNS;
    extern const int INFINITE_LOOP;
    extern const int TYPE_MISMATCH;
    extern const int NO_SUCH_COLUMN_IN_TABLE;
    extern const int TOO_MANY_ROWS;
}

namespace ActionLocks
{
    extern const StorageActionBlockType DistributedSend;
}

namespace
{

/// select query has database, table and table function names as AST pointers
/// Creates a copy of query, changes database, table and table function names.
ASTPtr rewriteSelectQuery(const ASTPtr & query, const std::string & database, const std::string & table, ASTPtr table_function_ptr = nullptr)
{
    auto modified_query_ast = query->clone();

    ASTSelectQuery & select_query = modified_query_ast->as<ASTSelectQuery &>();

    /// restore long column names in JOIN ON expressions
    if (auto tables = select_query.tables())
    {
        RestoreQualifiedNamesVisitor::Data data;
        RestoreQualifiedNamesVisitor(data).visit(tables);
    }

    if (table_function_ptr)
        select_query.addTableFunction(table_function_ptr);
    else
        select_query.replaceDatabaseAndTable(database, table);
    return modified_query_ast;
}

/// The columns list in the original INSERT query is incorrect because inserted blocks are transformed
/// to the form of the sample block of the Distributed table. So we rewrite it and add all columns from
/// the sample block instead.
ASTPtr createInsertToRemoteTableQuery(const std::string & database, const std::string & table, const Block & sample_block_non_materialized)
{
    auto query = std::make_shared<ASTInsertQuery>();
    query->database = database;
    query->table = table;

    auto columns = std::make_shared<ASTExpressionList>();
    query->columns = columns;
    query->children.push_back(columns);
    for (const auto & col : sample_block_non_materialized)
        columns->children.push_back(std::make_shared<ASTIdentifier>(col.name));

    return query;
}

/// Calculate maximum number in file names in directory and all subdirectories.
/// To ensure global order of data blocks yet to be sent across server restarts.
UInt64 getMaximumFileNumber(const std::string & dir_path)
{
    UInt64 res = 0;

    std::filesystem::recursive_directory_iterator begin(dir_path);
    std::filesystem::recursive_directory_iterator end;
    for (auto it = begin; it != end; ++it)
    {
        const auto & file_path = it->path();

        if (!std::filesystem::is_regular_file(*it) || !endsWith(file_path.filename().string(), ".bin"))
            continue;

        UInt64 num = 0;
        try
        {
            num = parse<UInt64>(file_path.filename().stem().string());
        }
        catch (Exception & e)
        {
            e.addMessage("Unexpected file name " + file_path.filename().string() + " found at " + file_path.parent_path().string() + ", should have numeric base name.");
            throw;
        }

        if (num > res)
            res = num;
    }

    return res;
}

void initializeFileNamesIncrement(const std::string & path, SimpleIncrement & increment)
{
    if (!path.empty())
        increment.set(getMaximumFileNumber(path));
}

/// the same as DistributedBlockOutputStream::createSelector, should it be static?
IColumn::Selector createSelector(const ClusterPtr cluster, const ColumnWithTypeAndName & result)
{
    const auto & slot_to_shard = cluster->getSlotToShard();

#define CREATE_FOR_TYPE(TYPE)                                   \
    if (typeid_cast<const DataType##TYPE *>(result.type.get())) \
        return createBlockSelector<TYPE>(*result.column, slot_to_shard);

    CREATE_FOR_TYPE(UInt8)
    CREATE_FOR_TYPE(UInt16)
    CREATE_FOR_TYPE(UInt32)
    CREATE_FOR_TYPE(UInt64)
    CREATE_FOR_TYPE(Int8)
    CREATE_FOR_TYPE(Int16)
    CREATE_FOR_TYPE(Int32)
    CREATE_FOR_TYPE(Int64)

#undef CREATE_FOR_TYPE

    throw Exception{"Sharding key expression does not evaluate to an integer type", ErrorCodes::TYPE_MISMATCH};
}

}


/// For destruction of std::unique_ptr of type that is incomplete in class definition.
StorageDistributed::~StorageDistributed() = default;

static ExpressionActionsPtr buildShardingKeyExpression(const ASTPtr & sharding_key, const Context & context, NamesAndTypesList columns, bool project)
{
    ASTPtr query = sharding_key;
    auto syntax_result = SyntaxAnalyzer(context).analyze(query, columns);
    return ExpressionAnalyzer(query, syntax_result, context).getActions(project);
}

StorageDistributed::StorageDistributed(
    const String & database_name_,
    const String & table_name_,
    const ColumnsDescription & columns_,
    const String & remote_database_,
    const String & remote_table_,
    const String & cluster_name_,
    const Context & context_,
    const ASTPtr & sharding_key_,
    const String & data_path_,
    bool attach_)
    : IStorage{columns_}, table_name(table_name_), database_name(database_name_),
    remote_database(remote_database_), remote_table(remote_table_),
    global_context(context_), cluster_name(global_context.getMacros()->expand(cluster_name_)), has_sharding_key(sharding_key_),
    sharding_key_expr(sharding_key_ ? buildShardingKeyExpression(sharding_key_, global_context, getColumns().getAllPhysical(), false) : nullptr),
    sharding_key_column_name(sharding_key_ ? sharding_key_->getColumnName() : String{}),
    path(data_path_.empty() ? "" : (data_path_ + escapeForFileName(table_name) + '/'))
{
    /// Sanity check. Skip check if the table is already created to allow the server to start.
    if (!attach_ && !cluster_name.empty())
    {
        size_t num_local_shards = global_context.getCluster(cluster_name)->getLocalShardCount();
        if (num_local_shards && remote_database == database_name && remote_table == table_name)
            throw Exception("Distributed table " + table_name + " looks at itself", ErrorCodes::INFINITE_LOOP);
    }
}


StorageDistributed::StorageDistributed(
    const String & database_name_,
    const String & table_name_,
    const ColumnsDescription & columns_,
    ASTPtr remote_table_function_ptr_,
    const String & cluster_name_,
    const Context & context_,
    const ASTPtr & sharding_key_,
    const String & data_path_,
    bool attach)
    : StorageDistributed(database_name_, table_name_, columns_, String{}, String{}, cluster_name_, context_, sharding_key_, data_path_, attach)
{
        remote_table_function_ptr = remote_table_function_ptr_;
}


StoragePtr StorageDistributed::createWithOwnCluster(
    const std::string & table_name_,
    const ColumnsDescription & columns_,
    const String & remote_database_,       /// database on remote servers.
    const String & remote_table_,          /// The name of the table on the remote servers.
    ClusterPtr owned_cluster_,
    const Context & context_)
{
    auto res = ext::shared_ptr_helper<StorageDistributed>::create(
        String{}, table_name_, columns_, remote_database_, remote_table_, String{}, context_, ASTPtr(), String(), false);

    res->owned_cluster = owned_cluster_;

    return res;
}


StoragePtr StorageDistributed::createWithOwnCluster(
    const std::string & table_name_,
    const ColumnsDescription & columns_,
    ASTPtr & remote_table_function_ptr_,
    ClusterPtr & owned_cluster_,
    const Context & context_)
{
    auto res = ext::shared_ptr_helper<StorageDistributed>::create(
        String{}, table_name_, columns_, remote_table_function_ptr_, String{}, context_, ASTPtr(), String(), false);

    res->owned_cluster = owned_cluster_;

    return res;
}

QueryProcessingStage::Enum StorageDistributed::getQueryProcessingStage(const Context & context) const
{
    auto cluster = getCluster();
    return getQueryProcessingStage(context, cluster);
}

QueryProcessingStage::Enum StorageDistributed::getQueryProcessingStage(const Context & context, const ClusterPtr & cluster) const
{
    const Settings & settings = context.getSettingsRef();

    size_t num_local_shards = cluster->getLocalShardCount();
    size_t num_remote_shards = cluster->getRemoteShardCount();
    size_t result_size = (num_remote_shards * settings.max_parallel_replicas) + num_local_shards;

    if (settings.distributed_group_by_no_merge)
        return QueryProcessingStage::Complete;
    else    /// Normal mode.
        return result_size == 1 ? QueryProcessingStage::Complete
                                : QueryProcessingStage::WithMergeableState;
}

BlockInputStreams StorageDistributed::read(
    const Names & /*column_names*/,
    const SelectQueryInfo & query_info,
    const Context & context,
    QueryProcessingStage::Enum processed_stage,
    const size_t /*max_block_size*/,
    const unsigned /*num_streams*/)
{
    auto cluster = getCluster();

    const Settings & settings = context.getSettingsRef();

    const auto & modified_query_ast = rewriteSelectQuery(
        query_info.query, remote_database, remote_table, remote_table_function_ptr);

    Block header = materializeBlock(
        InterpreterSelectQuery(query_info.query, context, SelectQueryOptions(processed_stage)).getSampleBlock());

    ClusterProxy::SelectStreamFactory select_stream_factory = remote_table_function_ptr
        ? ClusterProxy::SelectStreamFactory(
            header, processed_stage, remote_table_function_ptr, context.getExternalTables())
        : ClusterProxy::SelectStreamFactory(
            header, processed_stage, QualifiedTableName{remote_database, remote_table}, context.getExternalTables());

    if (settings.optimize_skip_unused_shards)
    {
        auto smaller_cluster = skipUnusedShards(cluster, query_info);

        if (smaller_cluster)
            cluster = smaller_cluster;
    }

    return ClusterProxy::executeQuery(
        select_stream_factory, cluster, modified_query_ast, context, settings);
}


BlockOutputStreamPtr StorageDistributed::write(const ASTPtr &, const Context & context)
{
    auto cluster = getCluster();
    const auto & settings = context.getSettingsRef();

    /// Ban an attempt to make async insert into the table belonging to DatabaseMemory
    if (path.empty() && !owned_cluster && !settings.insert_distributed_sync.value)
    {
        throw Exception("Storage " + getName() + " must has own data directory to enable asynchronous inserts",
                        ErrorCodes::BAD_ARGUMENTS);
    }

    /// If sharding key is not specified, then you can only write to a shard containing only one shard
    if (!has_sharding_key && ((cluster->getLocalShardCount() + cluster->getRemoteShardCount()) >= 2))
    {
        throw Exception("Method write is not supported by storage " + getName() + " with more than one shard and no sharding key provided",
                        ErrorCodes::STORAGE_REQUIRES_PARAMETER);
    }

    /// Force sync insertion if it is remote() table function
    bool insert_sync = settings.insert_distributed_sync || owned_cluster;
    auto timeout = settings.insert_distributed_timeout;

    /// DistributedBlockOutputStream will not own cluster, but will own ConnectionPools of the cluster
    return std::make_shared<DistributedBlockOutputStream>(
        context, *this, createInsertToRemoteTableQuery(remote_database, remote_table, getSampleBlockNonMaterialized()), cluster,
        insert_sync, timeout);
}


void StorageDistributed::alter(
    const AlterCommands & params, const String & current_database_name, const String & current_table_name,
    const Context & context, TableStructureWriteLockHolder & table_lock_holder)
{
    lockStructureExclusively(table_lock_holder, context.getCurrentQueryId());

    auto new_columns = getColumns();
    auto new_indices = getIndices();
    auto new_constraints = getConstraints();
    params.apply(new_columns);
<<<<<<< HEAD
    context.getDatabase(database_name)->alterTable(context, current_table_name, new_columns, new_indices, new_constraints, {});
=======
    context.getDatabase(current_database_name)->alterTable(context, current_table_name, new_columns, new_indices, {});
>>>>>>> 25e97b0b
    setColumns(std::move(new_columns));
}


void StorageDistributed::startup()
{
    createDirectoryMonitors();
    initializeFileNamesIncrement(path, file_names_increment);
}


void StorageDistributed::shutdown()
{
    cluster_nodes_data.clear();
}


void StorageDistributed::truncate(const ASTPtr &, const Context &)
{
    std::lock_guard lock(cluster_nodes_mutex);

    for (auto it = cluster_nodes_data.begin(); it != cluster_nodes_data.end();)
    {
        it->second.shutdownAndDropAllData();
        it = cluster_nodes_data.erase(it);
    }
}


namespace
{
    /// NOTE This is weird. Get rid of this.
    std::map<String, String> virtual_columns =
    {
        {"_table", "String"},
        {"_part", "String"},
        {"_part_index", "UInt64"},
        {"_partition_id", "String"},
        {"_sample_factor", "Float64"},
    };
}


NameAndTypePair StorageDistributed::getColumn(const String & column_name) const
{
    if (getColumns().hasPhysical(column_name))
        return getColumns().getPhysical(column_name);

    auto it = virtual_columns.find(column_name);
    if (it != virtual_columns.end())
        return { it->first, DataTypeFactory::instance().get(it->second) };

    throw Exception("There is no column " + column_name + " in table.", ErrorCodes::NO_SUCH_COLUMN_IN_TABLE);
}


bool StorageDistributed::hasColumn(const String & column_name) const
{
    return virtual_columns.count(column_name) || getColumns().hasPhysical(column_name);
}

void StorageDistributed::createDirectoryMonitors()
{
    if (path.empty())
        return;

    Poco::File{path}.createDirectory();

    std::filesystem::directory_iterator begin(path);
    std::filesystem::directory_iterator end;
    for (auto it = begin; it != end; ++it)
        if (std::filesystem::is_directory(*it))
            requireDirectoryMonitor(it->path().filename().string());
}


void StorageDistributed::requireDirectoryMonitor(const std::string & name)
{
    std::lock_guard lock(cluster_nodes_mutex);
    cluster_nodes_data[name].requireDirectoryMonitor(name, *this, monitors_blocker);
}

ConnectionPoolPtr StorageDistributed::requireConnectionPool(const std::string & name)
{
    std::lock_guard lock(cluster_nodes_mutex);
    auto & node_data = cluster_nodes_data[name];
    node_data.requireConnectionPool(name, *this);
    return node_data.conneciton_pool;
}

size_t StorageDistributed::getShardCount() const
{
    return getCluster()->getShardCount();
}

ClusterPtr StorageDistributed::getCluster() const
{
    return owned_cluster ? owned_cluster : global_context.getCluster(cluster_name);
}

void StorageDistributed::ClusterNodeData::requireConnectionPool(const std::string & name, const StorageDistributed & storage)
{
    if (!conneciton_pool)
        conneciton_pool = StorageDistributedDirectoryMonitor::createPool(name, storage);
}

void StorageDistributed::ClusterNodeData::requireDirectoryMonitor(
    const std::string & name, StorageDistributed & storage, ActionBlocker & monitor_blocker)
{
    requireConnectionPool(name, storage);
    if (!directory_monitor)
        directory_monitor = std::make_unique<StorageDistributedDirectoryMonitor>(storage, name, conneciton_pool, monitor_blocker);
}

void StorageDistributed::ClusterNodeData::flushAllData()
{
    directory_monitor->flushAllData();
}

void StorageDistributed::ClusterNodeData::shutdownAndDropAllData()
{
    directory_monitor->shutdownAndDropAllData();
}

/// Returns a new cluster with fewer shards if constant folding for `sharding_key_expr` is possible
/// using constraints from "WHERE" condition, otherwise returns `nullptr`
ClusterPtr StorageDistributed::skipUnusedShards(ClusterPtr cluster, const SelectQueryInfo & query_info)
{
    const auto & select = query_info.query->as<ASTSelectQuery &>();

    if (!select.where() || !sharding_key_expr)
        return nullptr;

    const auto & blocks = evaluateExpressionOverConstantCondition(select.where(), sharding_key_expr);

    // Can't get definite answer if we can skip any shards
    if (!blocks)
    {
        return nullptr;
    }

    std::set<int> shards;

    for (const auto & block : *blocks)
    {
        if (!block.has(sharding_key_column_name))
            throw Exception("sharding_key_expr should evaluate as a single row", ErrorCodes::TOO_MANY_ROWS);

        const auto result = block.getByName(sharding_key_column_name);
        const auto selector = createSelector(cluster, result);

        shards.insert(selector.begin(), selector.end());
    }

    return cluster->getClusterWithMultipleShards({shards.begin(), shards.end()});
}

ActionLock StorageDistributed::getActionLock(StorageActionBlockType type)
{
    if (type == ActionLocks::DistributedSend)
        return monitors_blocker.cancel();
    return {};
}

void StorageDistributed::flushClusterNodesAllData()
{
    std::lock_guard lock(cluster_nodes_mutex);

    /// TODO: Maybe it should be executed in parallel
    for (auto it = cluster_nodes_data.begin(); it != cluster_nodes_data.end(); ++it)
        it->second.flushAllData();
}


void registerStorageDistributed(StorageFactory & factory)
{
    factory.registerStorage("Distributed", [](const StorageFactory::Arguments & args)
    {
        /** Arguments of engine is following:
          * - name of cluster in configuration;
          * - name of remote database;
          * - name of remote table;
          *
          * Remote database may be specified in following form:
          * - identifier;
          * - constant expression with string result, like currentDatabase();
          * -- string literal as specific case;
          * - empty string means 'use default database from cluster'.
          */

        ASTs & engine_args = args.engine_args;

        if (!(engine_args.size() == 3 || engine_args.size() == 4))
            throw Exception("Storage Distributed requires 3 or 4 parameters"
                " - name of configuration section with list of remote servers, name of remote database, name of remote table,"
                " sharding key expression (optional).", ErrorCodes::NUMBER_OF_ARGUMENTS_DOESNT_MATCH);

        String cluster_name = getClusterName(*engine_args[0]);

        engine_args[1] = evaluateConstantExpressionOrIdentifierAsLiteral(engine_args[1], args.local_context);
        engine_args[2] = evaluateConstantExpressionOrIdentifierAsLiteral(engine_args[2], args.local_context);

        String remote_database = engine_args[1]->as<ASTLiteral &>().value.safeGet<String>();
        String remote_table = engine_args[2]->as<ASTLiteral &>().value.safeGet<String>();

        const auto & sharding_key = engine_args.size() == 4 ? engine_args[3] : nullptr;

        /// Check that sharding_key exists in the table and has numeric type.
        if (sharding_key)
        {
            auto sharding_expr = buildShardingKeyExpression(sharding_key, args.context, args.columns.getAllPhysical(), true);
            const Block & block = sharding_expr->getSampleBlock();

            if (block.columns() != 1)
                throw Exception("Sharding expression must return exactly one column", ErrorCodes::INCORRECT_NUMBER_OF_COLUMNS);

            auto type = block.getByPosition(0).type;

            if (!type->isValueRepresentedByInteger())
                throw Exception("Sharding expression has type " + type->getName() +
                    ", but should be one of integer type", ErrorCodes::TYPE_MISMATCH);
        }

        return StorageDistributed::create(
            args.database_name, args.table_name, args.columns,
            remote_database, remote_table, cluster_name,
            args.context, sharding_key, args.data_path,
            args.attach);
    });
}

}<|MERGE_RESOLUTION|>--- conflicted
+++ resolved
@@ -363,11 +363,7 @@
     auto new_indices = getIndices();
     auto new_constraints = getConstraints();
     params.apply(new_columns);
-<<<<<<< HEAD
-    context.getDatabase(database_name)->alterTable(context, current_table_name, new_columns, new_indices, new_constraints, {});
-=======
-    context.getDatabase(current_database_name)->alterTable(context, current_table_name, new_columns, new_indices, {});
->>>>>>> 25e97b0b
+    context.getDatabase(current_database_name)->alterTable(context, current_table_name, new_columns, new_indices, new_constraints, {});
     setColumns(std::move(new_columns));
 }
 
