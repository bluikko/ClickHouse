--- conflicted
+++ resolved
@@ -131,10 +131,7 @@
         Context & context_,
         size_t num_shards_, const Thresholds & min_thresholds_, const Thresholds & max_thresholds_,
         const String & destination_database_, const String & destination_table_, bool allow_materialized_);
-<<<<<<< HEAD
-=======
 
->>>>>>> 28db035d
     ~StorageBuffer() override;
 };
 
