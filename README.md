--- conflicted
+++ resolved
@@ -15,10 +15,4 @@
 * [Contacts](https://clickhouse.com/company/contact) can help to get your questions answered if there are any.
 
 ## Upcoming events
-<<<<<<< HEAD
-
-* [ClickHouse Meetup at the Metoda office in Munich](https://www.meetup.com/clickhouse-meetup-munich/events/286891667/) ClickHouse meetup at the Metoda office in Munich
-=======
-* **v22.8 Release Webinar** Original creator, co-founder, and CTO of ClickHouse Alexey Milovidov will walk us through the highlights of the release, provide live demos, and share vision into what is coming in the roadmap.
->>>>>>> 2bdc9265
-
+* **v22.8 Release Webinar** Original creator, co-founder, and CTO of ClickHouse Alexey Milovidov will walk us through the highlights of the release, provide live demos, and share vision into what is coming in the roadmap.