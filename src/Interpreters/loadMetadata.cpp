#include <Common/ThreadPool.h>
#include <Common/PoolId.h>

#include <Parsers/ParserCreateQuery.h>
#include <Parsers/ASTCreateQuery.h>
#include <Parsers/parseQuery.h>

#include <Interpreters/InterpreterCreateQuery.h>
#include <Interpreters/InterpreterSystemQuery.h>
#include <Interpreters/Context.h>
#include <Interpreters/loadMetadata.h>
#include <Interpreters/executeQuery.h>

#include <Databases/DatabaseOrdinary.h>
#include <Databases/TablesLoader.h>
#include <Storages/StorageMaterializedView.h>

#include <IO/ReadBufferFromFile.h>
#include <IO/ReadHelpers.h>

#include <Common/escapeForFileName.h>
#include <Common/typeid_cast.h>
#include <Common/logger_useful.h>
#include <Common/CurrentMetrics.h>

#include <filesystem>

#define ORDINARY_TO_ATOMIC_PREFIX ".tmp_convert."

namespace fs = std::filesystem;

<<<<<<< HEAD
=======
namespace CurrentMetrics
{
    extern const Metric StartupSystemTablesThreads;
    extern const Metric StartupSystemTablesThreadsActive;
    extern const Metric StartupSystemTablesThreadsScheduled;
}

>>>>>>> 510ea110
namespace DB
{

namespace ErrorCodes
{
    extern const int NOT_IMPLEMENTED;
    extern const int LOGICAL_ERROR;
}

namespace ActionLocks
{
    extern const StorageActionBlockType PartsMerge;
    extern const StorageActionBlockType PartsFetch;
    extern const StorageActionBlockType PartsSend;
    extern const StorageActionBlockType DistributedSend;
}

static void executeCreateQuery(
    const String & query,
    ContextMutablePtr context,
    const String & database,
    const String & file_name,
    bool create,
    bool has_force_restore_data_flag)
{
    ParserCreateQuery parser;
    ASTPtr ast = parseQuery(
        parser, query.data(), query.data() + query.size(), "in file " + file_name, 0, context->getSettingsRef().max_parser_depth);

    auto & ast_create_query = ast->as<ASTCreateQuery &>();
    ast_create_query.setDatabase(database);

    InterpreterCreateQuery interpreter(ast, context);
    interpreter.setInternal(true);
    if (!create)
    {
        interpreter.setForceAttach(true);
        interpreter.setForceRestoreData(has_force_restore_data_flag);
    }
    interpreter.setLoadDatabaseWithoutTables(true);
    interpreter.execute();
}

static bool isSystemOrInformationSchema(const String & database_name)
{
    return database_name == DatabaseCatalog::SYSTEM_DATABASE ||
           database_name == DatabaseCatalog::INFORMATION_SCHEMA ||
           database_name == DatabaseCatalog::INFORMATION_SCHEMA_UPPERCASE;
}

static void loadDatabase(
    ContextMutablePtr context,
    const String & database,
    const String & database_path,
    bool force_restore_data)
{
    String database_attach_query;
    String database_metadata_file = database_path + ".sql";

    if (fs::exists(fs::path(database_metadata_file)))
    {
        /// There is .sql file with database creation statement.
        ReadBufferFromFile in(database_metadata_file, 1024);
        readStringUntilEOF(database_attach_query, in);
    }
    else
    {
        /// It's first server run and we need create default and system databases.
        /// .sql file with database engine will be written for CREATE query.
        database_attach_query = "CREATE DATABASE " + backQuoteIfNeed(database);
    }

    try
    {
        executeCreateQuery(database_attach_query, context, database, database_metadata_file, /* create */ true, force_restore_data);
    }
    catch (Exception & e)
    {
        e.addMessage(fmt::format("while loading database {} from path {}", backQuote(database), database_path));
        throw;
    }
}

static void checkUnsupportedVersion(ContextMutablePtr context, const String & database_name)
{
    /// Produce better exception message
    String metadata_path = context->getPath() + "metadata/" + database_name;
    if (fs::exists(fs::path(metadata_path)))
        throw Exception(ErrorCodes::NOT_IMPLEMENTED, "Data directory for {} database exists, but metadata file does not. "
                                                     "Probably you are trying to upgrade from version older than 20.7. "
                                                     "If so, you should upgrade through intermediate version.", database_name);
}

static void checkIncompleteOrdinaryToAtomicConversion(ContextPtr context, const std::map<String, String> & databases)
{
    if (context->getConfigRef().has("allow_reserved_database_name_tmp_convert"))
        return;

    auto convert_flag_path = fs::path(context->getFlagsPath()) / "convert_ordinary_to_atomic";
    if (!fs::exists(convert_flag_path))
        return;

    /// Flag exists. Let's check if we had an unsuccessful conversion attempt previously
    for (const auto & db : databases)
    {
        if (!db.first.starts_with(ORDINARY_TO_ATOMIC_PREFIX))
            continue;
        size_t last_dot = db.first.rfind('.');
        if (last_dot <= strlen(ORDINARY_TO_ATOMIC_PREFIX))
            continue;

        String actual_name = db.first.substr(strlen(ORDINARY_TO_ATOMIC_PREFIX), last_dot - strlen(ORDINARY_TO_ATOMIC_PREFIX));

        throw Exception(ErrorCodes::NOT_IMPLEMENTED, "Found a database with special name: {}. "
                        "Most likely it indicates that conversion of database {} from Ordinary to Atomic "
                        "was interrupted or failed in the middle. You can add <allow_reserved_database_name_tmp_convert> to config.xml "
                        "or remove convert_ordinary_to_atomic file from flags/ directory, so the server will start forcefully. "
                        "After starting the server, you can finish conversion manually by moving rest of the tables from {} to {} "
                        "(using RENAME TABLE) and executing DROP DATABASE {} and RENAME DATABASE {} TO {}",
                        backQuote(db.first), backQuote(actual_name), backQuote(actual_name), backQuote(db.first),
                        backQuote(actual_name), backQuote(db.first), backQuote(actual_name));
    }
}

LoadTaskPtrs loadMetadata(ContextMutablePtr context, const String & default_database_name, bool async_load_databases)
{
    Poco::Logger * log = &Poco::Logger::get("loadMetadata");

    String path = context->getPath() + "metadata";

    /// There may exist 'force_restore_data' file, which means skip safety threshold
    /// on difference of data parts while initializing tables.
    /// This file is immediately deleted i.e. "one-shot".
    auto force_restore_data_flag_file = fs::path(context->getFlagsPath()) / "force_restore_data";
    bool has_force_restore_data_flag = fs::exists(force_restore_data_flag_file);
    if (has_force_restore_data_flag)
    {
        try
        {
            fs::remove(force_restore_data_flag_file);
        }
        catch (...)
        {
            tryLogCurrentException("Load metadata", "Can't remove force restore file to enable data sanity checks");
        }
    }


    /// Loop over databases.
    std::map<String, String> databases;
    fs::directory_iterator dir_end;
    for (fs::directory_iterator it(path); it != dir_end; ++it)
    {
        if (it->is_symlink())
            continue;

        if (it->is_directory())
            continue;

        const auto current_file = it->path().filename().string();

        /// TODO: DETACH DATABASE PERMANENTLY ?
        if (fs::path(current_file).extension() == ".sql")
        {
            String db_name = fs::path(current_file).stem();
            if (!isSystemOrInformationSchema(db_name))
                databases.emplace(unescapeForFileName(db_name), fs::path(path) / db_name);
        }

        /// Temporary fails may be left from previous server runs.
        if (fs::path(current_file).extension() == ".tmp")
        {
            LOG_WARNING(log, "Removing temporary file {}", it->path().string());
            try
            {
                fs::remove(it->path());
            }
            catch (...)
            {
                /// It does not prevent server to startup.
                tryLogCurrentException(log);
            }
        }
    }

    checkIncompleteOrdinaryToAtomicConversion(context, databases);

    /// clickhouse-local creates DatabaseMemory as default database by itself
    /// For clickhouse-server we need create default database
    bool create_default_db_if_not_exists = !default_database_name.empty();
    bool metadata_dir_for_default_db_already_exists = databases.contains(default_database_name);
    if (create_default_db_if_not_exists && !metadata_dir_for_default_db_already_exists)
    {
        checkUnsupportedVersion(context, default_database_name);
        databases.emplace(default_database_name, std::filesystem::path(path) / escapeForFileName(default_database_name));
    }

    TablesLoader::Databases loaded_databases;
    for (const auto & [name, db_path] : databases)
    {
        loadDatabase(context, name, db_path, has_force_restore_data_flag);
        loaded_databases.insert({name, DatabaseCatalog::instance().getDatabase(name)});
    }

    auto mode = getLoadingStrictnessLevel(/* attach */ true, /* force_attach */ true, has_force_restore_data_flag);
    TablesLoader loader{context, std::move(loaded_databases), mode};
    auto load_tasks = loader.loadTablesAsync();
    auto startup_tasks = loader.startupTablesAsync();

    if (async_load_databases)
    {
        LOG_INFO(log, "Start asynchronous loading of databases");

        // Schedule all the jobs.
        // Note that to achieve behaviour similar to synchronous case (postponing of merges) we use priorities.
        // All startup jobs are assigned to pool with lower priority than load jobs pool.
        // So all tables will finish loading before the first table startup if there are no queries (or dependencies).
        // Query waiting for a table boosts its priority by moving jobs into `TablesLoaderForegroundPoolId` pool
        // to finish table startup faster than load of the other tables.
        scheduleLoad(load_tasks);
        scheduleLoad(startup_tasks);

        // Do NOT wait, just return tasks for continuation or later wait.
        return joinTasks(load_tasks, startup_tasks);
    }
    else
    {
        LOG_INFO(log, "Start synchronous loading of databases");

        // Note that wait implicitly calls schedule
        waitLoad(TablesLoaderForegroundPoolId, load_tasks); // First prioritize, schedule and wait all the load table tasks
        waitLoad(TablesLoaderForegroundPoolId, startup_tasks); // Only then prioritize, schedule and wait all the startup tasks
        return {};
    }
}

static void loadSystemDatabaseImpl(ContextMutablePtr context, const String & database_name, const String & default_engine)
{
    String path = context->getPath() + "metadata/" + database_name;
    String metadata_file = path + ".sql";
    if (fs::exists(metadata_file + ".tmp"))
        fs::remove(metadata_file + ".tmp");

    if (fs::exists(fs::path(metadata_file)))
    {
        /// 'has_force_restore_data_flag' is true, to not fail on loading query_log table, if it is corrupted.
        loadDatabase(context, database_name, path, true);
    }
    else
    {
        checkUnsupportedVersion(context, database_name);
        /// Initialize system database manually
        String database_create_query = "CREATE DATABASE ";
        database_create_query += database_name;
        database_create_query += " ENGINE=";
        database_create_query += default_engine;
        executeCreateQuery(database_create_query, context, database_name, "<no file>", true, true);
    }
}

static void convertOrdinaryDatabaseToAtomic(Poco::Logger * log, ContextMutablePtr context, const DatabasePtr & database,
                                            const String & name, const String tmp_name)
{
    /// It's kind of C++ script that creates temporary database with Atomic engine,
    /// moves all tables to it, drops old database and then renames new one to old name.

    String name_quoted = backQuoteIfNeed(name);
    String tmp_name_quoted = backQuoteIfNeed(tmp_name);

    LOG_INFO(log, "Will convert database {} from Ordinary to Atomic", name_quoted);

    String create_database_query = fmt::format("CREATE DATABASE IF NOT EXISTS {}", tmp_name_quoted);
    auto res = executeQuery(create_database_query, context, QueryFlags{ .internal = true }).second;
    executeTrivialBlockIO(res, context);
    res = {};
    auto tmp_database = DatabaseCatalog::instance().getDatabase(tmp_name);
    assert(tmp_database->getEngineName() == "Atomic");

    size_t num_tables = 0;
    std::unordered_set<String> inner_mv_tables;
    for (auto iterator = database->getTablesIterator(context); iterator->isValid(); iterator->next())
    {
        ++num_tables;
        auto id = iterator->table()->getStorageID();
        id.database_name = tmp_name;
        /// We need some uuid for checkTableCanBeRenamed
        id.uuid = UUIDHelpers::generateV4();
        iterator->table()->checkTableCanBeRenamed(id);
        if (const auto * mv = dynamic_cast<const StorageMaterializedView *>(iterator->table().get()))
        {
            /// We should not rename inner tables of MVs, because MVs are responsible for renaming it...
            if (mv->hasInnerTable())
                inner_mv_tables.emplace(mv->getTargetTable()->getStorageID().table_name);
        }
    }

    LOG_INFO(log, "Will move {} tables to {} (including {} inner tables of MVs)", num_tables, tmp_name_quoted, inner_mv_tables.size());

    for (auto iterator = database->getTablesIterator(context); iterator->isValid(); iterator->next())
    {
        auto id = iterator->table()->getStorageID();
        if (inner_mv_tables.contains(id.table_name))
        {
            LOG_DEBUG(log, "Do not rename {}, because it will be renamed together with MV", id.getNameForLogs());
            continue;
        }

        String qualified_quoted_name = id.getFullTableName();
        id.database_name = tmp_name;
        String tmp_qualified_quoted_name = id.getFullTableName();

        String move_table_query = fmt::format("RENAME TABLE {} TO {}", qualified_quoted_name, tmp_qualified_quoted_name);
        res = executeQuery(move_table_query, context, QueryFlags{ .internal = true }).second;
        executeTrivialBlockIO(res, context);
        res = {};
    }

    LOG_INFO(log, "Moved all tables from {} to {}", name_quoted, tmp_name_quoted);

    if (!database->empty())
        throw Exception(ErrorCodes::LOGICAL_ERROR, "Database {} is not empty after moving tables", name_quoted);

    String drop_query = fmt::format("DROP DATABASE {}", name_quoted);
    context->setSetting("force_remove_data_recursively_on_drop", false);
    res = executeQuery(drop_query, context, QueryFlags{ .internal = true }).second;
    executeTrivialBlockIO(res, context);
    res = {};

    String rename_query = fmt::format("RENAME DATABASE {} TO {}", tmp_name_quoted, name_quoted);
    res = executeQuery(rename_query, context, QueryFlags{ .internal = true }).second;
    executeTrivialBlockIO(res, context);

    LOG_INFO(log, "Finished database engine conversion of {}", name_quoted);
}

/// Converts database with Ordinary engine to Atomic. Does nothing if database is not Ordinary.
/// Can be called only during server startup when there are no queries from users.
static void maybeConvertOrdinaryDatabaseToAtomic(ContextMutablePtr context, const String & database_name, LoadTaskPtrs * startup_tasks = nullptr)
{
    Poco::Logger * log = &Poco::Logger::get("loadMetadata");

    auto database = DatabaseCatalog::instance().getDatabase(database_name);
    if (!database)
    {
        LOG_WARNING(log, "Database {} not found (while trying to convert it from Ordinary to Atomic)", database_name);
        return;
    }

    if (database->getEngineName() != "Ordinary")
        return;

    Strings permanently_detached_tables = database->getNamesOfPermanentlyDetachedTables();
    if (!permanently_detached_tables.empty())
    {
        throw Exception(ErrorCodes::NOT_IMPLEMENTED, "Cannot automatically convert database {} from Ordinary to Atomic, "
                        "because it contains permanently detached tables ({}) that were not loaded during startup. "
                        "Attach these tables, so server will load and convert them",
                        database_name, fmt::join(permanently_detached_tables, ", "));
    }

    String tmp_name = fmt::format(ORDINARY_TO_ATOMIC_PREFIX"{}.{}", database_name, thread_local_rng());

    try
    {
        if (startup_tasks) // NOTE: only for system database
        {
            /// It's not quite correct to run DDL queries while database is not started up.
<<<<<<< HEAD
            waitLoad(TablesLoaderForegroundPoolId, *startup_tasks);
            startup_tasks->clear();
=======
            ThreadPool pool(CurrentMetrics::StartupSystemTablesThreads, CurrentMetrics::StartupSystemTablesThreadsActive, CurrentMetrics::StartupSystemTablesThreadsScheduled);
            DatabaseCatalog::instance().getSystemDatabase()->startupTables(pool, LoadingStrictnessLevel::FORCE_RESTORE);
>>>>>>> 510ea110
        }

        auto local_context = Context::createCopy(context);

        /// We have to stop background operations that may lock table for share to avoid DEADLOCK_AVOIDED error
        /// on moving tables from Ordinary database. Server has not started to accept connections yet,
        /// so there are no user queries, only background operations
        LOG_INFO(log, "Will stop background operations to be able to rename tables in Ordinary database {}", database_name);
        static const auto actions_to_stop = {
            ActionLocks::PartsMerge, ActionLocks::PartsFetch, ActionLocks::PartsSend, ActionLocks::DistributedSend
        };
        for (const auto & action : actions_to_stop)
            InterpreterSystemQuery::startStopActionInDatabase(action, /* start */ false, database_name, database, context, log);

        local_context->setSetting("check_table_dependencies", false);
        local_context->setSetting("check_referential_table_dependencies", false);
        convertOrdinaryDatabaseToAtomic(log, local_context, database, database_name, tmp_name);

        LOG_INFO(log, "Will start background operations after renaming tables in database {}", database_name);
        for (const auto & action : actions_to_stop)
            InterpreterSystemQuery::startStopActionInDatabase(action, /* start */ true, database_name, database, context, log);

        auto new_database = DatabaseCatalog::instance().getDatabase(database_name);
        UUID db_uuid = new_database->getUUID();
        std::vector<UUID> tables_uuids;
        for (auto iterator = new_database->getTablesIterator(context); iterator->isValid(); iterator->next())
            tables_uuids.push_back(iterator->uuid());

        /// Reload database just in case (and update logger name)
        String detach_query = fmt::format("DETACH DATABASE {}", backQuoteIfNeed(database_name));
        auto res = executeQuery(detach_query, context, QueryFlags{ .internal = true }).second;
        executeTrivialBlockIO(res, context);
        res = {};

        /// Unlock UUID mapping, because it will be locked again on database reload.
        /// It's safe to do during metadata loading, because cleanup task is not started yet.
        DatabaseCatalog::instance().removeUUIDMappingFinally(db_uuid);
        for (const auto & uuid : tables_uuids)
            DatabaseCatalog::instance().removeUUIDMappingFinally(uuid);

        String path = context->getPath() + "metadata/" + escapeForFileName(database_name);
        /// force_restore_data is needed to re-create metadata symlinks
        loadDatabase(context, database_name, path, /* force_restore_data */ true);

        TablesLoader::Databases databases =
        {
            {database_name, DatabaseCatalog::instance().getDatabase(database_name)},
        };
        TablesLoader loader{context, databases, LoadingStrictnessLevel::FORCE_RESTORE};
        waitLoad(TablesLoaderForegroundPoolId, loader.loadTablesAsync());

        /// Startup tables if they were started before conversion and detach/attach
        if (startup_tasks) // NOTE: only for system database
            *startup_tasks = loader.startupTablesAsync(); // We have loaded old database(s), replace tasks to startup new database
        else
            // An old database was already loaded, so we should load new one as well
            waitLoad(TablesLoaderForegroundPoolId, loader.startupTablesAsync());
    }
    catch (Exception & e)
    {
        e.addMessage("Exception while trying to convert database {} from Ordinary to Atomic. It may be in some intermediate state."
            " You can finish conversion manually by moving the rest tables from {} to {} (using RENAME TABLE)"
            " and executing DROP DATABASE {} and RENAME DATABASE {} TO {}.",
            database_name, database_name, tmp_name, database_name, tmp_name, database_name);
        throw;
    }
}

void maybeConvertSystemDatabase(ContextMutablePtr context, LoadTaskPtrs & system_startup_tasks)
{
    /// TODO remove this check, convert system database unconditionally
    if (context->getSettingsRef().allow_deprecated_database_ordinary)
        return;

    maybeConvertOrdinaryDatabaseToAtomic(context, DatabaseCatalog::SYSTEM_DATABASE, &system_startup_tasks);
}

void convertDatabasesEnginesIfNeed(const LoadTaskPtrs & load_metadata, ContextMutablePtr context)
{
    auto convert_flag_path = fs::path(context->getFlagsPath()) / "convert_ordinary_to_atomic";
    if (!fs::exists(convert_flag_path))
        return;

    LOG_INFO(&Poco::Logger::get("loadMetadata"), "Found convert_ordinary_to_atomic file in flags directory, "
                                                 "will try to convert all Ordinary databases to Atomic");

    // Wait for all table to be loaded and started
    waitLoad(TablesLoaderForegroundPoolId, load_metadata);

    for (const auto & [name, _] : DatabaseCatalog::instance().getDatabases())
        if (name != DatabaseCatalog::SYSTEM_DATABASE)
            maybeConvertOrdinaryDatabaseToAtomic(context, name);

    LOG_INFO(&Poco::Logger::get("loadMetadata"), "Conversion finished, removing convert_ordinary_to_atomic flag");
    fs::remove(convert_flag_path);
}

<<<<<<< HEAD
LoadTaskPtrs loadMetadataSystem(ContextMutablePtr context)
=======
void startupSystemTables()
{
    ThreadPool pool(CurrentMetrics::StartupSystemTablesThreads, CurrentMetrics::StartupSystemTablesThreadsActive, CurrentMetrics::StartupSystemTablesThreadsScheduled);
    DatabaseCatalog::instance().getSystemDatabase()->startupTables(pool, LoadingStrictnessLevel::FORCE_RESTORE);
}

void loadMetadataSystem(ContextMutablePtr context)
>>>>>>> 510ea110
{
    loadSystemDatabaseImpl(context, DatabaseCatalog::SYSTEM_DATABASE, "Atomic");
    loadSystemDatabaseImpl(context, DatabaseCatalog::INFORMATION_SCHEMA, "Memory");
    loadSystemDatabaseImpl(context, DatabaseCatalog::INFORMATION_SCHEMA_UPPERCASE, "Memory");

    TablesLoader::Databases databases =
    {
        {DatabaseCatalog::SYSTEM_DATABASE, DatabaseCatalog::instance().getSystemDatabase()},
        {DatabaseCatalog::INFORMATION_SCHEMA, DatabaseCatalog::instance().getDatabase(DatabaseCatalog::INFORMATION_SCHEMA)},
        {DatabaseCatalog::INFORMATION_SCHEMA_UPPERCASE, DatabaseCatalog::instance().getDatabase(DatabaseCatalog::INFORMATION_SCHEMA_UPPERCASE)},
    };
    TablesLoader loader{context, databases, LoadingStrictnessLevel::FORCE_RESTORE};
    auto tasks = loader.loadTablesAsync();
    waitLoad(TablesLoaderForegroundPoolId, tasks);

    /// Will startup tables in system database after all databases are loaded.
    return loader.startupTablesAsync();
}

}<|MERGE_RESOLUTION|>--- conflicted
+++ resolved
@@ -29,16 +29,6 @@
 
 namespace fs = std::filesystem;
 
-<<<<<<< HEAD
-=======
-namespace CurrentMetrics
-{
-    extern const Metric StartupSystemTablesThreads;
-    extern const Metric StartupSystemTablesThreadsActive;
-    extern const Metric StartupSystemTablesThreadsScheduled;
-}
-
->>>>>>> 510ea110
 namespace DB
 {
 
@@ -406,13 +396,8 @@
         if (startup_tasks) // NOTE: only for system database
         {
             /// It's not quite correct to run DDL queries while database is not started up.
-<<<<<<< HEAD
             waitLoad(TablesLoaderForegroundPoolId, *startup_tasks);
             startup_tasks->clear();
-=======
-            ThreadPool pool(CurrentMetrics::StartupSystemTablesThreads, CurrentMetrics::StartupSystemTablesThreadsActive, CurrentMetrics::StartupSystemTablesThreadsScheduled);
-            DatabaseCatalog::instance().getSystemDatabase()->startupTables(pool, LoadingStrictnessLevel::FORCE_RESTORE);
->>>>>>> 510ea110
         }
 
         auto local_context = Context::createCopy(context);
@@ -510,17 +495,7 @@
     fs::remove(convert_flag_path);
 }
 
-<<<<<<< HEAD
 LoadTaskPtrs loadMetadataSystem(ContextMutablePtr context)
-=======
-void startupSystemTables()
-{
-    ThreadPool pool(CurrentMetrics::StartupSystemTablesThreads, CurrentMetrics::StartupSystemTablesThreadsActive, CurrentMetrics::StartupSystemTablesThreadsScheduled);
-    DatabaseCatalog::instance().getSystemDatabase()->startupTables(pool, LoadingStrictnessLevel::FORCE_RESTORE);
-}
-
-void loadMetadataSystem(ContextMutablePtr context)
->>>>>>> 510ea110
 {
     loadSystemDatabaseImpl(context, DatabaseCatalog::SYSTEM_DATABASE, "Atomic");
     loadSystemDatabaseImpl(context, DatabaseCatalog::INFORMATION_SCHEMA, "Memory");
