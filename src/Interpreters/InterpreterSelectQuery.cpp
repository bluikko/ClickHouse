--- conflicted
+++ resolved
@@ -1200,12 +1200,8 @@
             {
                 executeAggregation(
                     query_plan, expressions.before_aggregation, aggregate_overflow_row, aggregate_final, query_info.input_order_info);
-<<<<<<< HEAD
-
-                /// We need to reset input order info, so that executeOrder can't use  it
-=======
+
                 /// We need to reset input order info, so that executeOrder can't use it
->>>>>>> 777c4ae4
                 query_info.input_order_info.reset();
                 if (query_info.projection)
                     query_info.projection->input_order_info.reset();
