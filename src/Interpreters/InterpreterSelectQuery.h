#pragma once

#include <memory>

#include <Core/QueryProcessingStage.h>
#include <Interpreters/ExpressionActions.h>
#include <Interpreters/ExpressionAnalyzer.h>
#include <Interpreters/IInterpreterUnionOrSelectQuery.h>
#include <Interpreters/PreparedSets.h>
#include <Interpreters/StorageID.h>
#include <Parsers/ASTSelectQuery.h>
#include <Storages/ReadInOrderOptimizer.h>
#include <Storages/SelectQueryInfo.h>
#include <Storages/TableLockHolder.h>

#include <Columns/FilterDescription.h>

namespace Poco
{
class Logger;
}

namespace DB
{
struct SubqueryForSet;
class InterpreterSelectWithUnionQuery;
class Context;
class QueryPlan;

struct TreeRewriterResult;
using TreeRewriterResultPtr = std::shared_ptr<const TreeRewriterResult>;


/** Interprets the SELECT query. Returns the stream of blocks with the results of the query before `to_stage` stage.
  */
class InterpreterSelectQuery : public IInterpreterUnionOrSelectQuery
{
public:
    /**
     * query_ptr
     * - A query AST to interpret.
     *
     * required_result_column_names
     * - don't calculate all columns except the specified ones from the query
     *  - it is used to remove calculation (and reading) of unnecessary columns from subqueries.
     *   empty means - use all columns.
     */

    InterpreterSelectQuery(
        const ASTPtr & query_ptr_,
        ContextPtr context_,
        const SelectQueryOptions &,
        const Names & required_result_column_names_ = Names{});

    /// Read data not from the table specified in the query, but from the prepared pipe `input`.
    InterpreterSelectQuery(
        const ASTPtr & query_ptr_,
        ContextPtr context_,
        Pipe input_pipe_,
        const SelectQueryOptions & = {});

    /// Read data not from the table specified in the query, but from the specified `storage_`.
    InterpreterSelectQuery(
        const ASTPtr & query_ptr_,
        ContextPtr context_,
        const StoragePtr & storage_,
        const StorageMetadataPtr & metadata_snapshot_ = nullptr,
        const SelectQueryOptions & = {});

    /// Read data not from the table specified in the query, but from the specified `storage_`.
    InterpreterSelectQuery(
        const ASTPtr & query_ptr_,
        ContextPtr context_,
        const SelectQueryOptions &,
        PreparedSets prepared_sets_);

    ~InterpreterSelectQuery() override;

    /// Execute a query. Get the stream of blocks to read.
    BlockIO execute() override;

    /// Builds QueryPlan for current query.
    virtual void buildQueryPlan(QueryPlan & query_plan) override;

    bool ignoreLimits() const override { return options.ignore_limits; }
    bool ignoreQuota() const override { return options.ignore_quota; }

    virtual void ignoreWithTotals() override;

    ASTPtr getQuery() const { return query_ptr; }

    const SelectQueryInfo & getQueryInfo() const { return query_info; }

    SelectQueryExpressionAnalyzer * getQueryAnalyzer() const { return query_analyzer.get(); }

    const ExpressionAnalysisResult & getAnalysisResult() const { return analysis_result; }

    const Names & getRequiredColumns() const { return required_columns; }

    bool hasAggregation() const { return query_analyzer->hasAggregation(); }

    static void addEmptySourceToQueryPlan(
        QueryPlan & query_plan, const Block & source_header, const SelectQueryInfo & query_info, ContextPtr context_);

    Names getRequiredColumns() { return required_columns; }

private:
    InterpreterSelectQuery(
        const ASTPtr & query_ptr_,
        ContextPtr context_,
        std::optional<Pipe> input_pipe,
        const StoragePtr & storage_,
        const SelectQueryOptions &,
        const Names & required_result_column_names = {},
        const StorageMetadataPtr & metadata_snapshot_ = nullptr,
        PreparedSets prepared_sets_ = {});

    ASTSelectQuery & getSelectQuery() { return query_ptr->as<ASTSelectQuery &>(); }

    void addPrewhereAliasActions();
    bool shouldMoveToPrewhere();

    Block getSampleBlockImpl();

    void executeImpl(QueryPlan & query_plan, std::optional<Pipe> prepared_pipe);

    /// Different stages of query execution.

    void executeFetchColumns(QueryProcessingStage::Enum processing_stage, QueryPlan & query_plan);
    void executeWhere(QueryPlan & query_plan, const ActionsDAGPtr & expression, bool remove_filter);
    void executeAggregation(
        QueryPlan & query_plan, const ActionsDAGPtr & expression, bool overflow_row, bool final, InputOrderInfoPtr group_by_info);
    void executeMergeAggregated(QueryPlan & query_plan, bool overflow_row, bool final);
    void executeTotalsAndHaving(QueryPlan & query_plan, bool has_having, const ActionsDAGPtr & expression, bool remove_filter, bool overflow_row, bool final);
    void executeHaving(QueryPlan & query_plan, const ActionsDAGPtr & expression, bool remove_filter);
    static void executeExpression(QueryPlan & query_plan, const ActionsDAGPtr & expression, const std::string & description);
    /// FIXME should go through ActionsDAG to behave as a proper function
    void executeWindow(QueryPlan & query_plan);
    void executeOrder(QueryPlan & query_plan, InputOrderInfoPtr sorting_info);
    void executeOrderOptimized(QueryPlan & query_plan, InputOrderInfoPtr sorting_info, UInt64 limit, SortDescription & output_order_descr);
    void executeWithFill(QueryPlan & query_plan);
    void executeMergeSorted(QueryPlan & query_plan, const std::string & description);
    void executePreLimit(QueryPlan & query_plan, bool do_not_skip_offset);
    void executeLimitBy(QueryPlan & query_plan);
    void executeLimit(QueryPlan & query_plan);
    void executeOffset(QueryPlan & query_plan);
    static void executeProjection(QueryPlan & query_plan, const ActionsDAGPtr & expression);
    void executeDistinct(QueryPlan & query_plan, bool before_order, Names columns, bool pre_distinct);
    void executeExtremes(QueryPlan & query_plan);
    void executeSubqueriesInSetsAndJoins(QueryPlan & query_plan, std::unordered_map<String, SubqueryForSet> & subqueries_for_sets);
    void
    executeMergeSorted(QueryPlan & query_plan, const SortDescription & sort_description, UInt64 limit, const std::string & description);

    String generateFilterActions(ActionsDAGPtr & actions, const Names & prerequisite_columns = {}) const;

    enum class Modificator
    {
        ROLLUP = 0,
        CUBE = 1
    };

    void executeRollupOrCube(QueryPlan & query_plan, Modificator modificator);

    /** If there is a SETTINGS section in the SELECT query, then apply settings from it.
      *
      * Section SETTINGS - settings for a specific query.
      * Normally, the settings can be passed in other ways, not inside the query.
      * But the use of this section is justified if you need to set the settings for one subquery.
      */
    void initSettings();

    TreeRewriterResultPtr syntax_analyzer_result;
    std::unique_ptr<SelectQueryExpressionAnalyzer> query_analyzer;
    SelectQueryInfo query_info;

    /// Is calculated in getSampleBlock. Is used later in readImpl.
    ExpressionAnalysisResult analysis_result;
    /// For row-level security.
    ASTPtr row_policy_filter;
    FilterDAGInfoPtr filter_info;

    QueryProcessingStage::Enum from_stage = QueryProcessingStage::FetchColumns;

    /// List of columns to read to execute the query.
    Names required_columns;
    /// Structure of query source (table, subquery, etc).
    Block source_header;

    /// Actions to calculate ALIAS if required.
    ActionsDAGPtr alias_actions;

    /// The subquery interpreter, if the subquery
    std::unique_ptr<InterpreterSelectWithUnionQuery> interpreter_subquery;

    /// Table from where to read data, if not subquery.
    StoragePtr storage;
    StorageID table_id = StorageID::createEmpty(); /// Will be initialized if storage is not nullptr
    TableLockHolder table_lock;

    /// Used when we read from prepared input, not table or subquery.
    std::optional<Pipe> input_pipe;

    Poco::Logger * log;
    StorageMetadataPtr metadata_snapshot;
<<<<<<< HEAD
    StorageSnapshotPtr storage_snapshot;
=======

    /// Reuse already built sets for multiple passes of analysis, possibly across interpreters.
    PreparedSets prepared_sets;
>>>>>>> 13b35a68
};

}<|MERGE_RESOLUTION|>--- conflicted
+++ resolved
@@ -202,13 +202,10 @@
 
     Poco::Logger * log;
     StorageMetadataPtr metadata_snapshot;
-<<<<<<< HEAD
     StorageSnapshotPtr storage_snapshot;
-=======
 
     /// Reuse already built sets for multiple passes of analysis, possibly across interpreters.
     PreparedSets prepared_sets;
->>>>>>> 13b35a68
 };
 
 }