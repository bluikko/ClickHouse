#include <Access/Authentication.h>
#include <Access/AuthenticationData.h>
#include <Access/Credentials.h>
#include <Access/ExternalAuthenticators.h>
#include <Access/LDAPClient.h>
#include <Access/GSSAcceptor.h>
#include <Common/Exception.h>
#include <Poco/SHA1Engine.h>
#include <Common/typeid_cast.h>


namespace DB
{
namespace ErrorCodes
{
    extern const int NOT_IMPLEMENTED;
    extern const int SUPPORT_IS_DISABLED;
}

namespace
{
    using Digest = AuthenticationData::Digest;
    using Util = AuthenticationData::Util;

    bool checkPasswordPlainText(const String & password, const Digest & password_plaintext)
    {
        return (Util::stringToDigest(password) == password_plaintext);
    }

    bool checkPasswordDoubleSHA1(std::string_view password, const Digest & password_double_sha1)
    {
        return (Util::encodeDoubleSHA1(password) == password_double_sha1);
    }

    bool checkPasswordBcrypt(std::string_view password, const Digest & password_bcrypt)
    {
        return Util::checkPasswordBcrypt(password, password_bcrypt);
    }

    bool checkPasswordSHA256(std::string_view password, const Digest & password_sha256, const String & salt)
    {
        return Util::encodeSHA256(String(password).append(salt)) == password_sha256;
    }

    bool checkPasswordDoubleSHA1MySQL(std::string_view scramble, std::string_view scrambled_password, const Digest & password_double_sha1)
    {
        /// scrambled_password = SHA1(password) XOR SHA1(scramble <concat> SHA1(SHA1(password)))

        constexpr size_t scramble_length = 20;
        constexpr size_t sha1_size = Poco::SHA1Engine::DIGEST_SIZE;

        if ((scramble.size() < scramble_length) || (scramble.size() > scramble_length + 1)
            || ((scramble.size() == scramble_length + 1) && (scramble[scramble_length] != 0))
            || (scrambled_password.size() != sha1_size) || (password_double_sha1.size() != sha1_size))
            return false;

        Poco::SHA1Engine engine;
        engine.update(scramble.data(), scramble_length);
        engine.update(password_double_sha1.data(), sha1_size);
        const Poco::SHA1Engine::Digest & digest = engine.digest();

        Poco::SHA1Engine::Digest calculated_password_sha1(sha1_size);
        for (size_t i = 0; i < sha1_size; ++i)
            calculated_password_sha1[i] = scrambled_password[i] ^ digest[i];

        auto calculated_password_double_sha1 = Util::encodeSHA1(calculated_password_sha1);
        return calculated_password_double_sha1 == password_double_sha1;
    }

    bool checkPasswordPlainTextMySQL(std::string_view scramble, std::string_view scrambled_password, const Digest & password_plaintext)
    {
        return checkPasswordDoubleSHA1MySQL(scramble, scrambled_password, Util::encodeDoubleSHA1(password_plaintext));
    }

#if USE_SSL
    bool checkSshSignature(const std::vector<ssh::SshKey>& keys, std::string_view signature, std::string_view original)
    {
        for (const ssh::SshKey& key: keys)
        {
            if (key.isPublic() && key.verifySignature(signature, original))
            {
                return true;
            }
        }
        return false;
    }
#endif
}


bool Authentication::areCredentialsValid(const Credentials & credentials, const AuthenticationData & auth_data, const ExternalAuthenticators & external_authenticators)
{
    if (!credentials.isReady())
        return false;

    if (const auto * gss_acceptor_context = typeid_cast<const GSSAcceptorContext *>(&credentials))
    {
        switch (auth_data.getType())
        {
            case AuthenticationType::NO_PASSWORD:
            case AuthenticationType::PLAINTEXT_PASSWORD:
            case AuthenticationType::SHA256_PASSWORD:
            case AuthenticationType::DOUBLE_SHA1_PASSWORD:
            case AuthenticationType::BCRYPT_PASSWORD:
            case AuthenticationType::LDAP:
                throw Authentication::Require<BasicCredentials>("ClickHouse Basic Authentication");

            case AuthenticationType::KERBEROS:
                return external_authenticators.checkKerberosCredentials(auth_data.getKerberosRealm(), *gss_acceptor_context);

            case AuthenticationType::SSL_CERTIFICATE:
                throw Authentication::Require<BasicCredentials>("ClickHouse X.509 Authentication");

            case AuthenticationType::SSH_KEY:
                throw Authentication::Require<SshCredentials>("Ssh Keys Authentication");

            case AuthenticationType::MAX:
                break;
        }
    }

    if (const auto * mysql_credentials = typeid_cast<const MySQLNative41Credentials *>(&credentials))
    {
        switch (auth_data.getType())
        {
            case AuthenticationType::NO_PASSWORD:
                return true; // N.B. even if the password is not empty!

            case AuthenticationType::PLAINTEXT_PASSWORD:
                return checkPasswordPlainTextMySQL(mysql_credentials->getScramble(), mysql_credentials->getScrambledPassword(), auth_data.getPasswordHashBinary());

            case AuthenticationType::DOUBLE_SHA1_PASSWORD:
                return checkPasswordDoubleSHA1MySQL(mysql_credentials->getScramble(), mysql_credentials->getScrambledPassword(), auth_data.getPasswordHashBinary());

            case AuthenticationType::SHA256_PASSWORD:
            case AuthenticationType::BCRYPT_PASSWORD:
            case AuthenticationType::LDAP:
            case AuthenticationType::KERBEROS:
                throw Authentication::Require<BasicCredentials>("ClickHouse Basic Authentication");

            case AuthenticationType::SSL_CERTIFICATE:
                throw Authentication::Require<BasicCredentials>("ClickHouse X.509 Authentication");

            case AuthenticationType::SSH_KEY:
                throw Authentication::Require<SshCredentials>("Ssh Keys Authentication");

            case AuthenticationType::MAX:
                break;
        }
    }

    if (const auto * basic_credentials = typeid_cast<const BasicCredentials *>(&credentials))
    {
        switch (auth_data.getType())
        {
            case AuthenticationType::NO_PASSWORD:
                return true; // N.B. even if the password is not empty!

            case AuthenticationType::PLAINTEXT_PASSWORD:
                return checkPasswordPlainText(basic_credentials->getPassword(), auth_data.getPasswordHashBinary());

            case AuthenticationType::SHA256_PASSWORD:
                return checkPasswordSHA256(basic_credentials->getPassword(), auth_data.getPasswordHashBinary(), auth_data.getSalt());

            case AuthenticationType::DOUBLE_SHA1_PASSWORD:
                return checkPasswordDoubleSHA1(basic_credentials->getPassword(), auth_data.getPasswordHashBinary());

            case AuthenticationType::LDAP:
                return external_authenticators.checkLDAPCredentials(auth_data.getLDAPServerName(), *basic_credentials);

            case AuthenticationType::KERBEROS:
                throw Authentication::Require<GSSAcceptorContext>(auth_data.getKerberosRealm());

            case AuthenticationType::SSL_CERTIFICATE:
                throw Authentication::Require<BasicCredentials>("ClickHouse X.509 Authentication");

<<<<<<< HEAD
            case AuthenticationType::SSH_KEY:
                throw Authentication::Require<SshCredentials>("Ssh Keys Authentication");
=======
            case AuthenticationType::BCRYPT_PASSWORD:
                return checkPasswordBcrypt(basic_credentials->getPassword(), auth_data.getPasswordHashBinary());
>>>>>>> d475dc42

            case AuthenticationType::MAX:
                break;
        }
    }

    if (const auto * ssl_certificate_credentials = typeid_cast<const SSLCertificateCredentials *>(&credentials))
    {
        switch (auth_data.getType())
        {
            case AuthenticationType::NO_PASSWORD:
            case AuthenticationType::PLAINTEXT_PASSWORD:
            case AuthenticationType::SHA256_PASSWORD:
            case AuthenticationType::DOUBLE_SHA1_PASSWORD:
            case AuthenticationType::BCRYPT_PASSWORD:
            case AuthenticationType::LDAP:
                throw Authentication::Require<BasicCredentials>("ClickHouse Basic Authentication");

            case AuthenticationType::KERBEROS:
                throw Authentication::Require<GSSAcceptorContext>(auth_data.getKerberosRealm());

            case AuthenticationType::SSL_CERTIFICATE:
                return auth_data.getSSLCertificateCommonNames().contains(ssl_certificate_credentials->getCommonName());

            case AuthenticationType::SSH_KEY:
                throw Authentication::Require<SshCredentials>("Ssh Keys Authentication");

            case AuthenticationType::MAX:
                break;
        }
    }

    if (const auto * ssh_credentials = typeid_cast<const SshCredentials *>(&credentials))
    {
        switch (auth_data.getType())
        {
            case AuthenticationType::NO_PASSWORD:
            case AuthenticationType::PLAINTEXT_PASSWORD:
            case AuthenticationType::SHA256_PASSWORD:
            case AuthenticationType::DOUBLE_SHA1_PASSWORD:
            case AuthenticationType::LDAP:
                throw Authentication::Require<BasicCredentials>("ClickHouse Basic Authentication");

            case AuthenticationType::KERBEROS:
                throw Authentication::Require<GSSAcceptorContext>(auth_data.getKerberosRealm());

            case AuthenticationType::SSL_CERTIFICATE:
                throw Authentication::Require<SSLCertificateCredentials>("ClickHouse X.509 Authentication");

            case AuthenticationType::SSH_KEY:
#if USE_SSL
                return checkSshSignature(auth_data.getSshKeys(), ssh_credentials->getSignature(), ssh_credentials->getOriginal());
#else
                throw Exception("SSH is disabled, because ClickHouse is built without OpenSSL", ErrorCodes::SUPPORT_IS_DISABLED);
#endif
            case AuthenticationType::MAX:
                break;
        }
    }

    if ([[maybe_unused]] const auto * always_allow_credentials = typeid_cast<const AlwaysAllowCredentials *>(&credentials))
        return true;

    throw Exception(ErrorCodes::NOT_IMPLEMENTED, "areCredentialsValid(): authentication type {} not supported", toString(auth_data.getType()));
}

}<|MERGE_RESOLUTION|>--- conflicted
+++ resolved
@@ -174,13 +174,11 @@
             case AuthenticationType::SSL_CERTIFICATE:
                 throw Authentication::Require<BasicCredentials>("ClickHouse X.509 Authentication");
 
-<<<<<<< HEAD
-            case AuthenticationType::SSH_KEY:
-                throw Authentication::Require<SshCredentials>("Ssh Keys Authentication");
-=======
+            case AuthenticationType::SSH_KEY:
+                throw Authentication::Require<SshCredentials>("Ssh Keys Authentication");
+
             case AuthenticationType::BCRYPT_PASSWORD:
                 return checkPasswordBcrypt(basic_credentials->getPassword(), auth_data.getPasswordHashBinary());
->>>>>>> d475dc42
 
             case AuthenticationType::MAX:
                 break;
