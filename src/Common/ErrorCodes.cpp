--- conflicted
+++ resolved
@@ -624,13 +624,11 @@
     M(653, CANNOT_PARSE_BACKUP_SETTINGS) \
     M(654, WRONG_BACKUP_SETTINGS) \
     M(655, FAILED_TO_SYNC_BACKUP_OR_RESTORE) \
-<<<<<<< HEAD
-    M(656, CANNOT_USE_CACHE) \
-=======
     M(656, MEILISEARCH_EXCEPTION) \
     M(657, UNSUPPORTED_MEILISEARCH_TYPE) \
     M(658, MEILISEARCH_MISSING_SOME_COLUMNS) \
->>>>>>> 23a61b15
+    \
+    M(700, CANNOT_USE_CACHE) \
     \
     M(999, KEEPER_EXCEPTION) \
     M(1000, POCO_EXCEPTION) \
