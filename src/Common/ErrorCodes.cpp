#include <Common/ErrorCodes.h>
#include <chrono>

/** Previously, these constants were located in one enum.
  * But in this case there is a problem: when you add a new constant, you need to recompile
  * all translation units that use at least one constant (almost the whole project).
  * Therefore it is made so that definitions of constants are located here, in one file,
  * and their declaration are in different files, at the place of use.
  *
  * Later it was converted to the lookup table, to provide:
  * - errorCodeToName()
  * - system.errors table
  */

#define APPLY_FOR_ERROR_CODES(M) \
    M(0, OK) \
    M(1, UNSUPPORTED_METHOD) \
    M(2, UNSUPPORTED_PARAMETER) \
    M(3, UNEXPECTED_END_OF_FILE) \
    M(4, EXPECTED_END_OF_FILE) \
    M(6, CANNOT_PARSE_TEXT) \
    M(7, INCORRECT_NUMBER_OF_COLUMNS) \
    M(8, THERE_IS_NO_COLUMN) \
    M(9, SIZES_OF_COLUMNS_DOESNT_MATCH) \
    M(10, NOT_FOUND_COLUMN_IN_BLOCK) \
    M(11, POSITION_OUT_OF_BOUND) \
    M(12, PARAMETER_OUT_OF_BOUND) \
    M(13, SIZES_OF_COLUMNS_IN_TUPLE_DOESNT_MATCH) \
    M(15, DUPLICATE_COLUMN) \
    M(16, NO_SUCH_COLUMN_IN_TABLE) \
    M(17, DELIMITER_IN_STRING_LITERAL_DOESNT_MATCH) \
    M(18, CANNOT_INSERT_ELEMENT_INTO_CONSTANT_COLUMN) \
    M(19, SIZE_OF_FIXED_STRING_DOESNT_MATCH) \
    M(20, NUMBER_OF_COLUMNS_DOESNT_MATCH) \
    M(21, CANNOT_READ_ALL_DATA_FROM_TAB_SEPARATED_INPUT) \
    M(22, CANNOT_PARSE_ALL_VALUE_FROM_TAB_SEPARATED_INPUT) \
    M(23, CANNOT_READ_FROM_ISTREAM) \
    M(24, CANNOT_WRITE_TO_OSTREAM) \
    M(25, CANNOT_PARSE_ESCAPE_SEQUENCE) \
    M(26, CANNOT_PARSE_QUOTED_STRING) \
    M(27, CANNOT_PARSE_INPUT_ASSERTION_FAILED) \
    M(28, CANNOT_PRINT_FLOAT_OR_DOUBLE_NUMBER) \
    M(29, CANNOT_PRINT_INTEGER) \
    M(30, CANNOT_READ_SIZE_OF_COMPRESSED_CHUNK) \
    M(31, CANNOT_READ_COMPRESSED_CHUNK) \
    M(32, ATTEMPT_TO_READ_AFTER_EOF) \
    M(33, CANNOT_READ_ALL_DATA) \
    M(34, TOO_MANY_ARGUMENTS_FOR_FUNCTION) \
    M(35, TOO_FEW_ARGUMENTS_FOR_FUNCTION) \
    M(36, BAD_ARGUMENTS) \
    M(37, UNKNOWN_ELEMENT_IN_AST) \
    M(38, CANNOT_PARSE_DATE) \
    M(39, TOO_LARGE_SIZE_COMPRESSED) \
    M(40, CHECKSUM_DOESNT_MATCH) \
    M(41, CANNOT_PARSE_DATETIME) \
    M(42, NUMBER_OF_ARGUMENTS_DOESNT_MATCH) \
    M(43, ILLEGAL_TYPE_OF_ARGUMENT) \
    M(44, ILLEGAL_COLUMN) \
    M(45, ILLEGAL_NUMBER_OF_RESULT_COLUMNS) \
    M(46, UNKNOWN_FUNCTION) \
    M(47, UNKNOWN_IDENTIFIER) \
    M(48, NOT_IMPLEMENTED) \
    M(49, LOGICAL_ERROR) \
    M(50, UNKNOWN_TYPE) \
    M(51, EMPTY_LIST_OF_COLUMNS_QUERIED) \
    M(52, COLUMN_QUERIED_MORE_THAN_ONCE) \
    M(53, TYPE_MISMATCH) \
    M(54, STORAGE_DOESNT_ALLOW_PARAMETERS) \
    M(55, STORAGE_REQUIRES_PARAMETER) \
    M(56, UNKNOWN_STORAGE) \
    M(57, TABLE_ALREADY_EXISTS) \
    M(58, TABLE_METADATA_ALREADY_EXISTS) \
    M(59, ILLEGAL_TYPE_OF_COLUMN_FOR_FILTER) \
    M(60, UNKNOWN_TABLE) \
    M(61, ONLY_FILTER_COLUMN_IN_BLOCK) \
    M(62, SYNTAX_ERROR) \
    M(63, UNKNOWN_AGGREGATE_FUNCTION) \
    M(64, CANNOT_READ_AGGREGATE_FUNCTION_FROM_TEXT) \
    M(65, CANNOT_WRITE_AGGREGATE_FUNCTION_AS_TEXT) \
    M(66, NOT_A_COLUMN) \
    M(67, ILLEGAL_KEY_OF_AGGREGATION) \
    M(68, CANNOT_GET_SIZE_OF_FIELD) \
    M(69, ARGUMENT_OUT_OF_BOUND) \
    M(70, CANNOT_CONVERT_TYPE) \
    M(71, CANNOT_WRITE_AFTER_END_OF_BUFFER) \
    M(72, CANNOT_PARSE_NUMBER) \
    M(73, UNKNOWN_FORMAT) \
    M(74, CANNOT_READ_FROM_FILE_DESCRIPTOR) \
    M(75, CANNOT_WRITE_TO_FILE_DESCRIPTOR) \
    M(76, CANNOT_OPEN_FILE) \
    M(77, CANNOT_CLOSE_FILE) \
    M(78, UNKNOWN_TYPE_OF_QUERY) \
    M(79, INCORRECT_FILE_NAME) \
    M(80, INCORRECT_QUERY) \
    M(81, UNKNOWN_DATABASE) \
    M(82, DATABASE_ALREADY_EXISTS) \
    M(83, DIRECTORY_DOESNT_EXIST) \
    M(84, DIRECTORY_ALREADY_EXISTS) \
    M(85, FORMAT_IS_NOT_SUITABLE_FOR_INPUT) \
    M(86, RECEIVED_ERROR_FROM_REMOTE_IO_SERVER) \
    M(87, CANNOT_SEEK_THROUGH_FILE) \
    M(88, CANNOT_TRUNCATE_FILE) \
    M(89, UNKNOWN_COMPRESSION_METHOD) \
    M(90, EMPTY_LIST_OF_COLUMNS_PASSED) \
    M(91, SIZES_OF_MARKS_FILES_ARE_INCONSISTENT) \
    M(92, EMPTY_DATA_PASSED) \
    M(93, UNKNOWN_AGGREGATED_DATA_VARIANT) \
    M(94, CANNOT_MERGE_DIFFERENT_AGGREGATED_DATA_VARIANTS) \
    M(95, CANNOT_READ_FROM_SOCKET) \
    M(96, CANNOT_WRITE_TO_SOCKET) \
    M(97, CANNOT_READ_ALL_DATA_FROM_CHUNKED_INPUT) \
    M(98, CANNOT_WRITE_TO_EMPTY_BLOCK_OUTPUT_STREAM) \
    M(99, UNKNOWN_PACKET_FROM_CLIENT) \
    M(100, UNKNOWN_PACKET_FROM_SERVER) \
    M(101, UNEXPECTED_PACKET_FROM_CLIENT) \
    M(102, UNEXPECTED_PACKET_FROM_SERVER) \
    M(103, RECEIVED_DATA_FOR_WRONG_QUERY_ID) \
    M(104, TOO_SMALL_BUFFER_SIZE) \
    M(105, CANNOT_READ_HISTORY) \
    M(106, CANNOT_APPEND_HISTORY) \
    M(107, FILE_DOESNT_EXIST) \
    M(108, NO_DATA_TO_INSERT) \
    M(109, CANNOT_BLOCK_SIGNAL) \
    M(110, CANNOT_UNBLOCK_SIGNAL) \
    M(111, CANNOT_MANIPULATE_SIGSET) \
    M(112, CANNOT_WAIT_FOR_SIGNAL) \
    M(113, THERE_IS_NO_SESSION) \
    M(114, CANNOT_CLOCK_GETTIME) \
    M(115, UNKNOWN_SETTING) \
    M(116, THERE_IS_NO_DEFAULT_VALUE) \
    M(117, INCORRECT_DATA) \
    M(119, ENGINE_REQUIRED) \
    M(120, CANNOT_INSERT_VALUE_OF_DIFFERENT_SIZE_INTO_TUPLE) \
    M(121, UNSUPPORTED_JOIN_KEYS) \
    M(122, INCOMPATIBLE_COLUMNS) \
    M(123, UNKNOWN_TYPE_OF_AST_NODE) \
    M(124, INCORRECT_ELEMENT_OF_SET) \
    M(125, INCORRECT_RESULT_OF_SCALAR_SUBQUERY) \
    M(126, CANNOT_GET_RETURN_TYPE) \
    M(127, ILLEGAL_INDEX) \
    M(128, TOO_LARGE_ARRAY_SIZE) \
    M(129, FUNCTION_IS_SPECIAL) \
    M(130, CANNOT_READ_ARRAY_FROM_TEXT) \
    M(131, TOO_LARGE_STRING_SIZE) \
    M(133, AGGREGATE_FUNCTION_DOESNT_ALLOW_PARAMETERS) \
    M(134, PARAMETERS_TO_AGGREGATE_FUNCTIONS_MUST_BE_LITERALS) \
    M(135, ZERO_ARRAY_OR_TUPLE_INDEX) \
    M(137, UNKNOWN_ELEMENT_IN_CONFIG) \
    M(138, EXCESSIVE_ELEMENT_IN_CONFIG) \
    M(139, NO_ELEMENTS_IN_CONFIG) \
    M(140, ALL_REQUESTED_COLUMNS_ARE_MISSING) \
    M(141, SAMPLING_NOT_SUPPORTED) \
    M(142, NOT_FOUND_NODE) \
    M(143, FOUND_MORE_THAN_ONE_NODE) \
    M(144, FIRST_DATE_IS_BIGGER_THAN_LAST_DATE) \
    M(145, UNKNOWN_OVERFLOW_MODE) \
    M(146, QUERY_SECTION_DOESNT_MAKE_SENSE) \
    M(147, NOT_FOUND_FUNCTION_ELEMENT_FOR_AGGREGATE) \
    M(148, NOT_FOUND_RELATION_ELEMENT_FOR_CONDITION) \
    M(149, NOT_FOUND_RHS_ELEMENT_FOR_CONDITION) \
    M(150, EMPTY_LIST_OF_ATTRIBUTES_PASSED) \
    M(151, INDEX_OF_COLUMN_IN_SORT_CLAUSE_IS_OUT_OF_RANGE) \
    M(152, UNKNOWN_DIRECTION_OF_SORTING) \
    M(153, ILLEGAL_DIVISION) \
    M(154, AGGREGATE_FUNCTION_NOT_APPLICABLE) \
    M(155, UNKNOWN_RELATION) \
    M(156, DICTIONARIES_WAS_NOT_LOADED) \
    M(157, ILLEGAL_OVERFLOW_MODE) \
    M(158, TOO_MANY_ROWS) \
    M(159, TIMEOUT_EXCEEDED) \
    M(160, TOO_SLOW) \
    M(161, TOO_MANY_COLUMNS) \
    M(162, TOO_DEEP_SUBQUERIES) \
    M(163, TOO_DEEP_PIPELINE) \
    M(164, READONLY) \
    M(165, TOO_MANY_TEMPORARY_COLUMNS) \
    M(166, TOO_MANY_TEMPORARY_NON_CONST_COLUMNS) \
    M(167, TOO_DEEP_AST) \
    M(168, TOO_BIG_AST) \
    M(169, BAD_TYPE_OF_FIELD) \
    M(170, BAD_GET) \
    M(172, CANNOT_CREATE_DIRECTORY) \
    M(173, CANNOT_ALLOCATE_MEMORY) \
    M(174, CYCLIC_ALIASES) \
    M(176, CHUNK_NOT_FOUND) \
    M(177, DUPLICATE_CHUNK_NAME) \
    M(178, MULTIPLE_ALIASES_FOR_EXPRESSION) \
    M(179, MULTIPLE_EXPRESSIONS_FOR_ALIAS) \
    M(180, THERE_IS_NO_PROFILE) \
    M(181, ILLEGAL_FINAL) \
    M(182, ILLEGAL_PREWHERE) \
    M(183, UNEXPECTED_EXPRESSION) \
    M(184, ILLEGAL_AGGREGATION) \
    M(185, UNSUPPORTED_MYISAM_BLOCK_TYPE) \
    M(186, UNSUPPORTED_COLLATION_LOCALE) \
    M(187, COLLATION_COMPARISON_FAILED) \
    M(188, UNKNOWN_ACTION) \
    M(189, TABLE_MUST_NOT_BE_CREATED_MANUALLY) \
    M(190, SIZES_OF_ARRAYS_DOESNT_MATCH) \
    M(191, SET_SIZE_LIMIT_EXCEEDED) \
    M(192, UNKNOWN_USER) \
    M(193, WRONG_PASSWORD) \
    M(194, REQUIRED_PASSWORD) \
    M(195, IP_ADDRESS_NOT_ALLOWED) \
    M(196, UNKNOWN_ADDRESS_PATTERN_TYPE) \
    M(197, SERVER_REVISION_IS_TOO_OLD) \
    M(198, DNS_ERROR) \
    M(199, UNKNOWN_QUOTA) \
    M(200, QUOTA_DOESNT_ALLOW_KEYS) \
    M(201, QUOTA_EXPIRED) \
    M(202, TOO_MANY_SIMULTANEOUS_QUERIES) \
    M(203, NO_FREE_CONNECTION) \
    M(204, CANNOT_FSYNC) \
    M(205, NESTED_TYPE_TOO_DEEP) \
    M(206, ALIAS_REQUIRED) \
    M(207, AMBIGUOUS_IDENTIFIER) \
    M(208, EMPTY_NESTED_TABLE) \
    M(209, SOCKET_TIMEOUT) \
    M(210, NETWORK_ERROR) \
    M(211, EMPTY_QUERY) \
    M(212, UNKNOWN_LOAD_BALANCING) \
    M(213, UNKNOWN_TOTALS_MODE) \
    M(214, CANNOT_STATVFS) \
    M(215, NOT_AN_AGGREGATE) \
    M(216, QUERY_WITH_SAME_ID_IS_ALREADY_RUNNING) \
    M(217, CLIENT_HAS_CONNECTED_TO_WRONG_PORT) \
    M(218, TABLE_IS_DROPPED) \
    M(219, DATABASE_NOT_EMPTY) \
    M(220, DUPLICATE_INTERSERVER_IO_ENDPOINT) \
    M(221, NO_SUCH_INTERSERVER_IO_ENDPOINT) \
    M(222, ADDING_REPLICA_TO_NON_EMPTY_TABLE) \
    M(223, UNEXPECTED_AST_STRUCTURE) \
    M(224, REPLICA_IS_ALREADY_ACTIVE) \
    M(225, NO_ZOOKEEPER) \
    M(226, NO_FILE_IN_DATA_PART) \
    M(227, UNEXPECTED_FILE_IN_DATA_PART) \
    M(228, BAD_SIZE_OF_FILE_IN_DATA_PART) \
    M(229, QUERY_IS_TOO_LARGE) \
    M(230, NOT_FOUND_EXPECTED_DATA_PART) \
    M(231, TOO_MANY_UNEXPECTED_DATA_PARTS) \
    M(232, NO_SUCH_DATA_PART) \
    M(233, BAD_DATA_PART_NAME) \
    M(234, NO_REPLICA_HAS_PART) \
    M(235, DUPLICATE_DATA_PART) \
    M(236, ABORTED) \
    M(237, NO_REPLICA_NAME_GIVEN) \
    M(238, FORMAT_VERSION_TOO_OLD) \
    M(239, CANNOT_MUNMAP) \
    M(240, CANNOT_MREMAP) \
    M(241, MEMORY_LIMIT_EXCEEDED) \
    M(242, TABLE_IS_READ_ONLY) \
    M(243, NOT_ENOUGH_SPACE) \
    M(244, UNEXPECTED_ZOOKEEPER_ERROR) \
    M(246, CORRUPTED_DATA) \
    M(247, INCORRECT_MARK) \
    M(248, INVALID_PARTITION_VALUE) \
    M(250, NOT_ENOUGH_BLOCK_NUMBERS) \
    M(251, NO_SUCH_REPLICA) \
    M(252, TOO_MANY_PARTS) \
    M(253, REPLICA_IS_ALREADY_EXIST) \
    M(254, NO_ACTIVE_REPLICAS) \
    M(255, TOO_MANY_RETRIES_TO_FETCH_PARTS) \
    M(256, PARTITION_ALREADY_EXISTS) \
    M(257, PARTITION_DOESNT_EXIST) \
    M(258, UNION_ALL_RESULT_STRUCTURES_MISMATCH) \
    M(260, CLIENT_OUTPUT_FORMAT_SPECIFIED) \
    M(261, UNKNOWN_BLOCK_INFO_FIELD) \
    M(262, BAD_COLLATION) \
    M(263, CANNOT_COMPILE_CODE) \
    M(264, INCOMPATIBLE_TYPE_OF_JOIN) \
    M(265, NO_AVAILABLE_REPLICA) \
    M(266, MISMATCH_REPLICAS_DATA_SOURCES) \
    M(267, STORAGE_DOESNT_SUPPORT_PARALLEL_REPLICAS) \
    M(268, CPUID_ERROR) \
    M(269, INFINITE_LOOP) \
    M(270, CANNOT_COMPRESS) \
    M(271, CANNOT_DECOMPRESS) \
    M(272, CANNOT_IO_SUBMIT) \
    M(273, CANNOT_IO_GETEVENTS) \
    M(274, AIO_READ_ERROR) \
    M(275, AIO_WRITE_ERROR) \
    M(277, INDEX_NOT_USED) \
    M(279, ALL_CONNECTION_TRIES_FAILED) \
    M(280, NO_AVAILABLE_DATA) \
    M(281, DICTIONARY_IS_EMPTY) \
    M(282, INCORRECT_INDEX) \
    M(283, UNKNOWN_DISTRIBUTED_PRODUCT_MODE) \
    M(284, WRONG_GLOBAL_SUBQUERY) \
    M(285, TOO_FEW_LIVE_REPLICAS) \
    M(286, UNSATISFIED_QUORUM_FOR_PREVIOUS_WRITE) \
    M(287, UNKNOWN_FORMAT_VERSION) \
    M(288, DISTRIBUTED_IN_JOIN_SUBQUERY_DENIED) \
    M(289, REPLICA_IS_NOT_IN_QUORUM) \
    M(290, LIMIT_EXCEEDED) \
    M(291, DATABASE_ACCESS_DENIED) \
    M(293, MONGODB_CANNOT_AUTHENTICATE) \
    M(294, INVALID_BLOCK_EXTRA_INFO) \
    M(295, RECEIVED_EMPTY_DATA) \
    M(296, NO_REMOTE_SHARD_FOUND) \
    M(297, SHARD_HAS_NO_CONNECTIONS) \
    M(298, CANNOT_PIPE) \
    M(299, CANNOT_FORK) \
    M(300, CANNOT_DLSYM) \
    M(301, CANNOT_CREATE_CHILD_PROCESS) \
    M(302, CHILD_WAS_NOT_EXITED_NORMALLY) \
    M(303, CANNOT_SELECT) \
    M(304, CANNOT_WAITPID) \
    M(305, TABLE_WAS_NOT_DROPPED) \
    M(306, TOO_DEEP_RECURSION) \
    M(307, TOO_MANY_BYTES) \
    M(308, UNEXPECTED_NODE_IN_ZOOKEEPER) \
    M(309, FUNCTION_CANNOT_HAVE_PARAMETERS) \
    M(317, INVALID_SHARD_WEIGHT) \
    M(318, INVALID_CONFIG_PARAMETER) \
    M(319, UNKNOWN_STATUS_OF_INSERT) \
    M(321, VALUE_IS_OUT_OF_RANGE_OF_DATA_TYPE) \
    M(335, BARRIER_TIMEOUT) \
    M(336, UNKNOWN_DATABASE_ENGINE) \
    M(337, DDL_GUARD_IS_ACTIVE) \
    M(341, UNFINISHED) \
    M(342, METADATA_MISMATCH) \
    M(344, SUPPORT_IS_DISABLED) \
    M(345, TABLE_DIFFERS_TOO_MUCH) \
    M(346, CANNOT_CONVERT_CHARSET) \
    M(347, CANNOT_LOAD_CONFIG) \
    M(349, CANNOT_INSERT_NULL_IN_ORDINARY_COLUMN) \
    M(350, INCOMPATIBLE_SOURCE_TABLES) \
    M(351, AMBIGUOUS_TABLE_NAME) \
    M(352, AMBIGUOUS_COLUMN_NAME) \
    M(353, INDEX_OF_POSITIONAL_ARGUMENT_IS_OUT_OF_RANGE) \
    M(354, ZLIB_INFLATE_FAILED) \
    M(355, ZLIB_DEFLATE_FAILED) \
    M(356, BAD_LAMBDA) \
    M(357, RESERVED_IDENTIFIER_NAME) \
    M(358, INTO_OUTFILE_NOT_ALLOWED) \
    M(359, TABLE_SIZE_EXCEEDS_MAX_DROP_SIZE_LIMIT) \
    M(360, CANNOT_CREATE_CHARSET_CONVERTER) \
    M(361, SEEK_POSITION_OUT_OF_BOUND) \
    M(362, CURRENT_WRITE_BUFFER_IS_EXHAUSTED) \
    M(363, CANNOT_CREATE_IO_BUFFER) \
    M(364, RECEIVED_ERROR_TOO_MANY_REQUESTS) \
    M(366, SIZES_OF_NESTED_COLUMNS_ARE_INCONSISTENT) \
    M(367, TOO_MANY_FETCHES) \
    M(369, ALL_REPLICAS_ARE_STALE) \
    M(370, DATA_TYPE_CANNOT_BE_USED_IN_TABLES) \
    M(371, INCONSISTENT_CLUSTER_DEFINITION) \
    M(372, SESSION_NOT_FOUND) \
    M(373, SESSION_IS_LOCKED) \
    M(374, INVALID_SESSION_TIMEOUT) \
    M(375, CANNOT_DLOPEN) \
    M(376, CANNOT_PARSE_UUID) \
    M(377, ILLEGAL_SYNTAX_FOR_DATA_TYPE) \
    M(378, DATA_TYPE_CANNOT_HAVE_ARGUMENTS) \
    M(379, UNKNOWN_STATUS_OF_DISTRIBUTED_DDL_TASK) \
    M(380, CANNOT_KILL) \
    M(381, HTTP_LENGTH_REQUIRED) \
    M(382, CANNOT_LOAD_CATBOOST_MODEL) \
    M(383, CANNOT_APPLY_CATBOOST_MODEL) \
    M(384, PART_IS_TEMPORARILY_LOCKED) \
    M(385, MULTIPLE_STREAMS_REQUIRED) \
    M(386, NO_COMMON_TYPE) \
    M(387, DICTIONARY_ALREADY_EXISTS) \
    M(388, CANNOT_ASSIGN_OPTIMIZE) \
    M(389, INSERT_WAS_DEDUPLICATED) \
    M(390, CANNOT_GET_CREATE_TABLE_QUERY) \
    M(391, EXTERNAL_LIBRARY_ERROR) \
    M(392, QUERY_IS_PROHIBITED) \
    M(393, THERE_IS_NO_QUERY) \
    M(394, QUERY_WAS_CANCELLED) \
    M(395, FUNCTION_THROW_IF_VALUE_IS_NON_ZERO) \
    M(396, TOO_MANY_ROWS_OR_BYTES) \
    M(397, QUERY_IS_NOT_SUPPORTED_IN_MATERIALIZED_VIEW) \
    M(398, UNKNOWN_MUTATION_COMMAND) \
    M(399, FORMAT_IS_NOT_SUITABLE_FOR_OUTPUT) \
    M(400, CANNOT_STAT) \
    M(401, FEATURE_IS_NOT_ENABLED_AT_BUILD_TIME) \
    M(402, CANNOT_IOSETUP) \
    M(403, INVALID_JOIN_ON_EXPRESSION) \
    M(404, BAD_ODBC_CONNECTION_STRING) \
    M(405, PARTITION_SIZE_EXCEEDS_MAX_DROP_SIZE_LIMIT) \
    M(406, TOP_AND_LIMIT_TOGETHER) \
    M(407, DECIMAL_OVERFLOW) \
    M(408, BAD_REQUEST_PARAMETER) \
    M(409, EXTERNAL_EXECUTABLE_NOT_FOUND) \
    M(410, EXTERNAL_SERVER_IS_NOT_RESPONDING) \
    M(411, PTHREAD_ERROR) \
    M(412, NETLINK_ERROR) \
    M(413, CANNOT_SET_SIGNAL_HANDLER) \
    M(415, ALL_REPLICAS_LOST) \
    M(416, REPLICA_STATUS_CHANGED) \
    M(417, EXPECTED_ALL_OR_ANY) \
    M(418, UNKNOWN_JOIN) \
    M(419, MULTIPLE_ASSIGNMENTS_TO_COLUMN) \
    M(420, CANNOT_UPDATE_COLUMN) \
    M(421, CANNOT_ADD_DIFFERENT_AGGREGATE_STATES) \
    M(422, UNSUPPORTED_URI_SCHEME) \
    M(423, CANNOT_GETTIMEOFDAY) \
    M(424, CANNOT_LINK) \
    M(425, SYSTEM_ERROR) \
    M(427, CANNOT_COMPILE_REGEXP) \
    M(428, UNKNOWN_LOG_LEVEL) \
    M(429, FAILED_TO_GETPWUID) \
    M(430, MISMATCHING_USERS_FOR_PROCESS_AND_DATA) \
    M(431, ILLEGAL_SYNTAX_FOR_CODEC_TYPE) \
    M(432, UNKNOWN_CODEC) \
    M(433, ILLEGAL_CODEC_PARAMETER) \
    M(434, CANNOT_PARSE_PROTOBUF_SCHEMA) \
    M(435, NO_COLUMN_SERIALIZED_TO_REQUIRED_PROTOBUF_FIELD) \
    M(436, PROTOBUF_BAD_CAST) \
    M(437, PROTOBUF_FIELD_NOT_REPEATED) \
    M(438, DATA_TYPE_CANNOT_BE_PROMOTED) \
    M(439, CANNOT_SCHEDULE_TASK) \
    M(440, INVALID_LIMIT_EXPRESSION) \
    M(441, CANNOT_PARSE_DOMAIN_VALUE_FROM_STRING) \
    M(442, BAD_DATABASE_FOR_TEMPORARY_TABLE) \
    M(443, NO_COLUMNS_SERIALIZED_TO_PROTOBUF_FIELDS) \
    M(444, UNKNOWN_PROTOBUF_FORMAT) \
    M(445, CANNOT_MPROTECT) \
    M(446, FUNCTION_NOT_ALLOWED) \
    M(447, HYPERSCAN_CANNOT_SCAN_TEXT) \
    M(448, BROTLI_READ_FAILED) \
    M(449, BROTLI_WRITE_FAILED) \
    M(450, BAD_TTL_EXPRESSION) \
    M(451, BAD_TTL_FILE) \
    M(452, SETTING_CONSTRAINT_VIOLATION) \
    M(453, MYSQL_CLIENT_INSUFFICIENT_CAPABILITIES) \
    M(454, OPENSSL_ERROR) \
    M(455, SUSPICIOUS_TYPE_FOR_LOW_CARDINALITY) \
    M(456, UNKNOWN_QUERY_PARAMETER) \
    M(457, BAD_QUERY_PARAMETER) \
    M(458, CANNOT_UNLINK) \
    M(459, CANNOT_SET_THREAD_PRIORITY) \
    M(460, CANNOT_CREATE_TIMER) \
    M(461, CANNOT_SET_TIMER_PERIOD) \
    M(462, CANNOT_DELETE_TIMER) \
    M(463, CANNOT_FCNTL) \
    M(464, CANNOT_PARSE_ELF) \
    M(465, CANNOT_PARSE_DWARF) \
    M(466, INSECURE_PATH) \
    M(467, CANNOT_PARSE_BOOL) \
    M(468, CANNOT_PTHREAD_ATTR) \
    M(469, VIOLATED_CONSTRAINT) \
    M(470, QUERY_IS_NOT_SUPPORTED_IN_LIVE_VIEW) \
    M(471, INVALID_SETTING_VALUE) \
    M(472, READONLY_SETTING) \
    M(473, DEADLOCK_AVOIDED) \
    M(474, INVALID_TEMPLATE_FORMAT) \
    M(475, INVALID_WITH_FILL_EXPRESSION) \
    M(476, WITH_TIES_WITHOUT_ORDER_BY) \
    M(477, INVALID_USAGE_OF_INPUT) \
    M(478, UNKNOWN_POLICY) \
    M(479, UNKNOWN_DISK) \
    M(480, UNKNOWN_PROTOCOL) \
    M(481, PATH_ACCESS_DENIED) \
    M(482, DICTIONARY_ACCESS_DENIED) \
    M(483, TOO_MANY_REDIRECTS) \
    M(484, INTERNAL_REDIS_ERROR) \
    M(485, SCALAR_ALREADY_EXISTS) \
    M(487, CANNOT_GET_CREATE_DICTIONARY_QUERY) \
    M(488, UNKNOWN_DICTIONARY) \
    M(489, INCORRECT_DICTIONARY_DEFINITION) \
    M(490, CANNOT_FORMAT_DATETIME) \
    M(491, UNACCEPTABLE_URL) \
    M(492, ACCESS_ENTITY_NOT_FOUND) \
    M(493, ACCESS_ENTITY_ALREADY_EXISTS) \
    M(494, ACCESS_ENTITY_FOUND_DUPLICATES) \
    M(495, ACCESS_STORAGE_READONLY) \
    M(496, QUOTA_REQUIRES_CLIENT_KEY) \
    M(497, ACCESS_DENIED) \
    M(498, LIMIT_BY_WITH_TIES_IS_NOT_SUPPORTED) \
    M(499, S3_ERROR) \
    M(501, CANNOT_CREATE_DATABASE) \
    M(502, CANNOT_SIGQUEUE) \
    M(503, AGGREGATE_FUNCTION_THROW) \
    M(504, FILE_ALREADY_EXISTS) \
    M(505, CANNOT_DELETE_DIRECTORY) \
    M(506, UNEXPECTED_ERROR_CODE) \
    M(507, UNABLE_TO_SKIP_UNUSED_SHARDS) \
    M(508, UNKNOWN_ACCESS_TYPE) \
    M(509, INVALID_GRANT) \
    M(510, CACHE_DICTIONARY_UPDATE_FAIL) \
    M(511, UNKNOWN_ROLE) \
    M(512, SET_NON_GRANTED_ROLE) \
    M(513, UNKNOWN_PART_TYPE) \
    M(514, ACCESS_STORAGE_FOR_INSERTION_NOT_FOUND) \
    M(515, INCORRECT_ACCESS_ENTITY_DEFINITION) \
    M(516, AUTHENTICATION_FAILED) \
    M(517, CANNOT_ASSIGN_ALTER) \
    M(518, CANNOT_COMMIT_OFFSET) \
    M(519, NO_REMOTE_SHARD_AVAILABLE) \
    M(520, CANNOT_DETACH_DICTIONARY_AS_TABLE) \
    M(521, ATOMIC_RENAME_FAIL) \
    M(523, UNKNOWN_ROW_POLICY) \
    M(524, ALTER_OF_COLUMN_IS_FORBIDDEN) \
    M(525, INCORRECT_DISK_INDEX) \
    M(526, UNKNOWN_VOLUME_TYPE) \
    M(527, NO_SUITABLE_FUNCTION_IMPLEMENTATION) \
    M(528, CASSANDRA_INTERNAL_ERROR) \
    M(529, NOT_A_LEADER) \
    M(530, CANNOT_CONNECT_RABBITMQ) \
    M(531, CANNOT_FSTAT) \
    M(532, LDAP_ERROR) \
    M(533, INCONSISTENT_RESERVATIONS) \
    M(534, NO_RESERVATIONS_PROVIDED) \
    M(535, UNKNOWN_RAID_TYPE) \
    M(536, CANNOT_RESTORE_FROM_FIELD_DUMP) \
    M(537, ILLEGAL_MYSQL_VARIABLE) \
    M(538, MYSQL_SYNTAX_ERROR) \
    M(539, CANNOT_BIND_RABBITMQ_EXCHANGE) \
    M(540, CANNOT_DECLARE_RABBITMQ_EXCHANGE) \
    M(541, CANNOT_CREATE_RABBITMQ_QUEUE_BINDING) \
    M(542, CANNOT_REMOVE_RABBITMQ_EXCHANGE) \
    M(543, UNKNOWN_MYSQL_DATATYPES_SUPPORT_LEVEL) \
    M(544, ROW_AND_ROWS_TOGETHER) \
    M(545, FIRST_AND_NEXT_TOGETHER) \
    M(546, NO_ROW_DELIMITER) \
    M(547, INVALID_RAID_TYPE) \
    M(548, UNKNOWN_VOLUME) \
    M(549, DATA_TYPE_CANNOT_BE_USED_IN_KEY) \
    M(550, CONDITIONAL_TREE_PARENT_NOT_FOUND) \
    M(551, ILLEGAL_PROJECTION_MANIPULATOR) \
    M(552, UNRECOGNIZED_ARGUMENTS) \
    M(553, LZMA_STREAM_ENCODER_FAILED) \
    M(554, LZMA_STREAM_DECODER_FAILED) \
    M(555, ROCKSDB_ERROR) \
    M(556, SYNC_MYSQL_USER_ACCESS_ERROR)\
    M(557, UNKNOWN_UNION) \
    M(558, EXPECTED_ALL_OR_DISTINCT) \
    M(559, INVALID_GRPC_QUERY_INFO) \
    M(560, ZSTD_ENCODER_FAILED) \
    M(561, ZSTD_DECODER_FAILED) \
    M(562, TLD_LIST_NOT_FOUND) \
    M(563, CANNOT_READ_MAP_FROM_TEXT) \
    M(564, INTERSERVER_SCHEME_DOESNT_MATCH) \
    M(565, TOO_MANY_PARTITIONS) \
    M(566, CANNOT_RMDIR) \
    M(567, DUPLICATED_PART_UUIDS) \
    M(568, RAFT_ERROR) \
    M(569, MULTIPLE_COLUMNS_SERIALIZED_TO_SAME_PROTOBUF_FIELD) \
    M(570, DATA_TYPE_INCOMPATIBLE_WITH_PROTOBUF_FIELD) \
    M(571, DATABASE_REPLICATION_FAILED) \
    M(572, TOO_MANY_QUERY_PLAN_OPTIMIZATIONS) \
    M(573, EPOLL_ERROR) \
    M(574, DISTRIBUTED_TOO_MANY_PENDING_BYTES) \
    M(575, UNKNOWN_SNAPSHOT) \
    M(576, KERBEROS_ERROR) \
    M(577, INVALID_SHARD_ID) \
    M(578, INVALID_FORMAT_INSERT_QUERY_WITH_DATA) \
    M(579, INCORRECT_PART_TYPE) \
    M(580, CANNOT_SET_ROUNDING_MODE) \
    M(581, TOO_LARGE_DISTRIBUTED_DEPTH) \
    M(582, NO_SUCH_PROJECTION_IN_TABLE) \
    M(583, ILLEGAL_PROJECTION) \
    M(584, PROJECTION_NOT_USED) \
    M(585, CANNOT_PARSE_YAML) \
    M(586, CANNOT_CREATE_FILE) \
    M(587, CONCURRENT_ACCESS_NOT_SUPPORTED) \
    M(588, DISTRIBUTED_BROKEN_BATCH_INFO) \
    M(589, DISTRIBUTED_BROKEN_BATCH_FILES) \
<<<<<<< HEAD
    M(590, FUNCTION_ALREADY_EXISTS) \
    M(591, CANNOT_DROP_SYSTEM_FUNCTION) \
    M(592, CANNOT_CREATE_RECURSIVE_FUNCTION) \
=======
    M(590, CANNOT_SYSCONF) \
>>>>>>> c34a7691
    \
    M(998, POSTGRESQL_CONNECTION_FAILURE) \
    M(999, KEEPER_EXCEPTION) \
    M(1000, POCO_EXCEPTION) \
    M(1001, STD_EXCEPTION) \
    M(1002, UNKNOWN_EXCEPTION) \

/* See END */

namespace DB
{
namespace ErrorCodes
{
#define M(VALUE, NAME) extern const ErrorCode NAME = VALUE;
    APPLY_FOR_ERROR_CODES(M)
#undef M

    constexpr ErrorCode END = 3000;
    ErrorPairHolder values[END + 1]{};

    struct ErrorCodesNames
    {
        std::string_view names[END + 1];
        ErrorCodesNames()
        {
#define M(VALUE, NAME) names[VALUE] = std::string_view(#NAME);
            APPLY_FOR_ERROR_CODES(M)
#undef M
        }
    } error_codes_names;

    std::string_view getName(ErrorCode error_code)
    {
        if (error_code < 0 || error_code >= END)
            return std::string_view();
        return error_codes_names.names[error_code];
    }

    ErrorCode end() { return END + 1; }

    void increment(ErrorCode error_code, bool remote, const std::string & message, const FramePointers & trace)
    {
        if (error_code < 0 || error_code >= end())
        {
            /// For everything outside the range, use END.
            /// (end() is the pointer pass the end, while END is the last value that has an element in values array).
            error_code = end() - 1;
        }

        values[error_code].increment(remote, message, trace);
    }

    void ErrorPairHolder::increment(bool remote, const std::string & message, const FramePointers & trace)
    {
        const auto now = std::chrono::system_clock::now();

        std::lock_guard lock(mutex);

        auto & error = remote ? value.remote : value.local;

        ++error.count;
        error.message = message;
        error.trace = trace;
        error.error_time_ms = std::chrono::duration_cast<std::chrono::milliseconds>(now.time_since_epoch()).count();
    }
    ErrorPair ErrorPairHolder::get()
    {
        std::lock_guard lock(mutex);
        return value;
    }
}

}<|MERGE_RESOLUTION|>--- conflicted
+++ resolved
@@ -557,13 +557,11 @@
     M(587, CONCURRENT_ACCESS_NOT_SUPPORTED) \
     M(588, DISTRIBUTED_BROKEN_BATCH_INFO) \
     M(589, DISTRIBUTED_BROKEN_BATCH_FILES) \
-<<<<<<< HEAD
-    M(590, FUNCTION_ALREADY_EXISTS) \
-    M(591, CANNOT_DROP_SYSTEM_FUNCTION) \
-    M(592, CANNOT_CREATE_RECURSIVE_FUNCTION) \
-=======
     M(590, CANNOT_SYSCONF) \
->>>>>>> c34a7691
+    \
+    M(591, FUNCTION_ALREADY_EXISTS) \
+    M(592, CANNOT_DROP_SYSTEM_FUNCTION) \
+    M(593, CANNOT_CREATE_RECURSIVE_FUNCTION) \
     \
     M(998, POSTGRESQL_CONNECTION_FAILURE) \
     M(999, KEEPER_EXCEPTION) \
