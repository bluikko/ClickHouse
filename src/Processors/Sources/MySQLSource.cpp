--- conflicted
+++ resolved
@@ -55,13 +55,8 @@
     const std::string & query_str,
     const Block & sample_block,
     const StreamSettings & settings_)
-<<<<<<< HEAD
     : ISource(sample_block.cloneEmpty())
-    , log(&Poco::Logger::get("MySQLBlockInputStream"))
-=======
-    : SourceWithProgress(sample_block.cloneEmpty())
     , log(&Poco::Logger::get("MySQLSource"))
->>>>>>> b50d4549
     , connection{std::make_unique<Connection>(entry, query_str)}
     , settings{std::make_unique<StreamSettings>(settings_)}
 {
@@ -71,13 +66,8 @@
 
 /// For descendant MySQLWithFailoverSource
 MySQLSource::MySQLSource(const Block &sample_block_, const StreamSettings & settings_)
-<<<<<<< HEAD
     : ISource(sample_block_.cloneEmpty())
-    , log(&Poco::Logger::get("MySQLBlockInputStream"))
-=======
-    : SourceWithProgress(sample_block_.cloneEmpty())
     , log(&Poco::Logger::get("MySQLSource"))
->>>>>>> b50d4549
     , settings(std::make_unique<StreamSettings>(settings_))
 {
     description.init(sample_block_);
