--- conflicted
+++ resolved
@@ -34,11 +34,8 @@
         WriteBuffer * out_row_sources_buf_ = nullptr,
         bool use_average_block_sizes = false,
         bool cleanup = false,
-<<<<<<< HEAD
+        size_t * cleanedup_rows_count = nullptr,
         bool require_sorted_output = true);
-=======
-        size_t * cleanedup_rows_count = nullptr);
->>>>>>> 70c3f319
 
     const char * getName() const override { return "ReplacingSortedAlgorithm"; }
     Status merge() override;
@@ -49,11 +46,8 @@
     ssize_t is_deleted_column_number = -1;
     ssize_t version_column_number = -1;
     bool cleanup = false;
-<<<<<<< HEAD
+    size_t * cleanedup_rows_count = nullptr;
     bool require_sorted_output;
-=======
-    size_t * cleanedup_rows_count = nullptr;
->>>>>>> 70c3f319
 
     using RowRef = detail::RowRefWithOwnedChunk;
     static constexpr size_t max_row_refs = 2; /// last, current.
