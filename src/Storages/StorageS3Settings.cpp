#include <Storages/StorageS3Settings.h>

#include <IO/S3Common.h>

#include <Poco/Util/AbstractConfiguration.h>
#include <Common/Exception.h>
#include <Interpreters/Context.h>
#include <boost/algorithm/string/predicate.hpp>


namespace DB
{

void StorageS3Settings::loadFromConfig(const String & config_elem, const Poco::Util::AbstractConfiguration & config, const Settings & settings)
{
    std::lock_guard lock(mutex);
    s3_settings.clear();
    if (!config.has(config_elem))
        return;

    Poco::Util::AbstractConfiguration::Keys config_keys;
    config.keys(config_elem, config_keys);

    auto get_string_for_key = [&](const String & key, const String & elem, bool with_default = true, const String & default_value = "")
    {
        return with_default ? config.getString(config_elem + "." + key + "." + elem, default_value) : config.getString(config_elem + "." + key + "." + elem);
    };

    auto get_uint_for_key = [&](const String & key, const String & elem, bool with_default = true, UInt64 default_value = 0)
    {
        return with_default ? config.getUInt64(config_elem + "." + key + "." + elem, default_value) : config.getUInt64(config_elem + "." + key + "." + elem);
    };


    auto get_bool_for_key = [&](const String & key, const String & elem, bool with_default = true, bool default_value = false)
    {
        return with_default ? config.getBool(config_elem + "." + key + "." + elem, default_value) : config.getBool(config_elem + "." + key + "." + elem);
    };


    for (const String & key : config_keys)
    {
        if (config.has(config_elem + "." + key + ".endpoint"))
        {
            auto endpoint = get_string_for_key(key, "endpoint", false);

            auto auth_settings = S3::AuthSettings::loadFromConfig(config_elem + "." + key, config);

<<<<<<< HEAD
            S3Settings::RequestSettings request_settings;
            request_settings.max_single_read_retries = get_uint_for_key(key, "max_single_read_retries", true, settings.s3_max_single_read_retries);
            request_settings.min_upload_part_size = get_uint_for_key(key, "min_upload_part_size", true, settings.s3_min_upload_part_size);
            request_settings.max_upload_part_size = get_uint_for_key(key, "max_upload_part_size", true, S3Settings::RequestSettings::DEFAULT_MAX_UPLOAD_PART_SIZE);
            request_settings.upload_part_size_multiply_factor = get_uint_for_key(key, "upload_part_size_multiply_factor", true, settings.s3_upload_part_size_multiply_factor);
            request_settings.upload_part_size_multiply_parts_count_threshold = get_uint_for_key(key, "upload_part_size_multiply_parts_count_threshold", true, settings.s3_upload_part_size_multiply_parts_count_threshold);
            request_settings.max_part_number = get_uint_for_key(key, "max_part_number", true, S3Settings::RequestSettings::DEFAULT_MAX_PART_NUMBER);
            request_settings.max_single_part_upload_size = get_uint_for_key(key, "max_single_part_upload_size", true, settings.s3_max_single_part_upload_size);
            request_settings.max_single_operation_copy_size = get_uint_for_key(key, "max_single_operation_copy_size", true, S3Settings::RequestSettings::DEFAULT_MAX_SINGLE_OPERATION_COPY_SIZE);
            request_settings.max_connections = get_uint_for_key(key, "max_connections", true, settings.s3_max_connections);
            request_settings.check_objects_after_upload = get_bool_for_key(key, "check_objects_after_upload", true, false);

            // NOTE: it would be better to reuse old throttlers to avoid losing token bucket state on every config reload, which could lead to exceeding limit for short time. But it is good enough unless very high `burst` values are used.
            if (UInt64 max_get_rps = get_uint_for_key(key, "max_get_rps", true, settings.s3_max_get_rps))
                request_settings.get_request_throttler = std::make_shared<Throttler>(
                    max_get_rps, get_uint_for_key(key, "max_get_burst", true, settings.s3_max_get_burst ? settings.s3_max_get_burst : Throttler::default_burst_seconds * max_get_rps));
            if (UInt64 max_put_rps = get_uint_for_key(key, "max_put_rps", true, settings.s3_max_put_rps))
                request_settings.put_request_throttler = std::make_shared<Throttler>(
                    max_put_rps, get_uint_for_key(key, "max_put_burst", true, settings.s3_max_put_burst ? settings.s3_max_put_burst : Throttler::default_burst_seconds * max_put_rps));

            s3_settings.emplace(endpoint, S3Settings{std::move(auth_settings), std::move(request_settings)});
=======
            S3Settings::ReadWriteSettings rw_settings;
            rw_settings.max_single_read_retries = get_uint_for_key(key, "max_single_read_retries", true, settings.s3_max_single_read_retries);
            rw_settings.min_upload_part_size = get_uint_for_key(key, "min_upload_part_size", true, settings.s3_min_upload_part_size);
            rw_settings.max_upload_part_size = get_uint_for_key(key, "max_upload_part_size", true, DEFAULT_MAX_UPLOAD_PART_SIZE);
            rw_settings.upload_part_size_multiply_factor = get_uint_for_key(key, "upload_part_size_multiply_factor", true, settings.s3_upload_part_size_multiply_factor);
            rw_settings.upload_part_size_multiply_parts_count_threshold = get_uint_for_key(key, "upload_part_size_multiply_parts_count_threshold", true, settings.s3_upload_part_size_multiply_parts_count_threshold);
            rw_settings.max_single_part_upload_size = get_uint_for_key(key, "max_single_part_upload_size", true, settings.s3_max_single_part_upload_size);
            rw_settings.max_single_operation_copy_size = get_uint_for_key(key, "max_single_operation_copy_size", true, DEFAULT_MAX_SINGLE_OPERATION_COPY_SIZE);
            rw_settings.max_connections = get_uint_for_key(key, "max_connections", true, settings.s3_max_connections);
            rw_settings.check_objects_after_upload = get_bool_for_key(key, "check_objects_after_upload", true, false);

            s3_settings.emplace(endpoint, S3Settings{std::move(auth_settings), std::move(rw_settings)});
>>>>>>> ba2bbbd9
        }
    }
}

S3Settings StorageS3Settings::getSettings(const String & endpoint) const
{
    std::lock_guard lock(mutex);
    auto next_prefix_setting = s3_settings.upper_bound(endpoint);

    /// Linear time algorithm may be replaced with logarithmic with prefix tree map.
    for (auto possible_prefix_setting = next_prefix_setting; possible_prefix_setting != s3_settings.begin();)
    {
        std::advance(possible_prefix_setting, -1);
        if (boost::algorithm::starts_with(endpoint, possible_prefix_setting->first))
            return possible_prefix_setting->second;
    }

    return {};
}

S3Settings::ReadWriteSettings::ReadWriteSettings(const Settings & settings)
{
    max_single_read_retries = settings.s3_max_single_read_retries;
    min_upload_part_size = settings.s3_min_upload_part_size;
    upload_part_size_multiply_factor = settings.s3_upload_part_size_multiply_factor;
    upload_part_size_multiply_parts_count_threshold = settings.s3_upload_part_size_multiply_parts_count_threshold;
    max_single_part_upload_size = settings.s3_max_single_part_upload_size;
    max_connections = settings.s3_max_connections;
    check_objects_after_upload = settings.s3_check_objects_after_upload;
    max_unexpected_write_error_retries = settings.s3_max_unexpected_write_error_retries;
}

void S3Settings::ReadWriteSettings::updateFromSettingsIfEmpty(const Settings & settings)
{
    if (!max_single_read_retries)
        max_single_read_retries = settings.s3_max_single_read_retries;
    if (!min_upload_part_size)
        min_upload_part_size = settings.s3_min_upload_part_size;
    if (!max_upload_part_size)
        max_upload_part_size = DEFAULT_MAX_UPLOAD_PART_SIZE;
    if (!upload_part_size_multiply_factor)
        upload_part_size_multiply_factor = settings.s3_upload_part_size_multiply_factor;
    if (!upload_part_size_multiply_parts_count_threshold)
        upload_part_size_multiply_parts_count_threshold = settings.s3_upload_part_size_multiply_parts_count_threshold;
    if (!max_part_number)
        max_part_number = DEFAULT_MAX_PART_NUMBER;
    if (!max_single_part_upload_size)
        max_single_part_upload_size = settings.s3_max_single_part_upload_size;
    if (!max_single_operation_copy_size)
        max_single_operation_copy_size = DEFAULT_MAX_SINGLE_OPERATION_COPY_SIZE;
    if (!max_connections)
        max_connections = settings.s3_max_connections;
    if (!max_unexpected_write_error_retries)
        max_unexpected_write_error_retries = settings.s3_max_unexpected_write_error_retries;
    check_objects_after_upload = settings.s3_check_objects_after_upload;
}

}<|MERGE_RESOLUTION|>--- conflicted
+++ resolved
@@ -46,42 +46,19 @@
 
             auto auth_settings = S3::AuthSettings::loadFromConfig(config_elem + "." + key, config);
 
-<<<<<<< HEAD
-            S3Settings::RequestSettings request_settings;
-            request_settings.max_single_read_retries = get_uint_for_key(key, "max_single_read_retries", true, settings.s3_max_single_read_retries);
-            request_settings.min_upload_part_size = get_uint_for_key(key, "min_upload_part_size", true, settings.s3_min_upload_part_size);
-            request_settings.max_upload_part_size = get_uint_for_key(key, "max_upload_part_size", true, S3Settings::RequestSettings::DEFAULT_MAX_UPLOAD_PART_SIZE);
-            request_settings.upload_part_size_multiply_factor = get_uint_for_key(key, "upload_part_size_multiply_factor", true, settings.s3_upload_part_size_multiply_factor);
-            request_settings.upload_part_size_multiply_parts_count_threshold = get_uint_for_key(key, "upload_part_size_multiply_parts_count_threshold", true, settings.s3_upload_part_size_multiply_parts_count_threshold);
-            request_settings.max_part_number = get_uint_for_key(key, "max_part_number", true, S3Settings::RequestSettings::DEFAULT_MAX_PART_NUMBER);
-            request_settings.max_single_part_upload_size = get_uint_for_key(key, "max_single_part_upload_size", true, settings.s3_max_single_part_upload_size);
-            request_settings.max_single_operation_copy_size = get_uint_for_key(key, "max_single_operation_copy_size", true, S3Settings::RequestSettings::DEFAULT_MAX_SINGLE_OPERATION_COPY_SIZE);
-            request_settings.max_connections = get_uint_for_key(key, "max_connections", true, settings.s3_max_connections);
-            request_settings.check_objects_after_upload = get_bool_for_key(key, "check_objects_after_upload", true, false);
-
-            // NOTE: it would be better to reuse old throttlers to avoid losing token bucket state on every config reload, which could lead to exceeding limit for short time. But it is good enough unless very high `burst` values are used.
-            if (UInt64 max_get_rps = get_uint_for_key(key, "max_get_rps", true, settings.s3_max_get_rps))
-                request_settings.get_request_throttler = std::make_shared<Throttler>(
-                    max_get_rps, get_uint_for_key(key, "max_get_burst", true, settings.s3_max_get_burst ? settings.s3_max_get_burst : Throttler::default_burst_seconds * max_get_rps));
-            if (UInt64 max_put_rps = get_uint_for_key(key, "max_put_rps", true, settings.s3_max_put_rps))
-                request_settings.put_request_throttler = std::make_shared<Throttler>(
-                    max_put_rps, get_uint_for_key(key, "max_put_burst", true, settings.s3_max_put_burst ? settings.s3_max_put_burst : Throttler::default_burst_seconds * max_put_rps));
-
-            s3_settings.emplace(endpoint, S3Settings{std::move(auth_settings), std::move(request_settings)});
-=======
             S3Settings::ReadWriteSettings rw_settings;
             rw_settings.max_single_read_retries = get_uint_for_key(key, "max_single_read_retries", true, settings.s3_max_single_read_retries);
             rw_settings.min_upload_part_size = get_uint_for_key(key, "min_upload_part_size", true, settings.s3_min_upload_part_size);
-            rw_settings.max_upload_part_size = get_uint_for_key(key, "max_upload_part_size", true, DEFAULT_MAX_UPLOAD_PART_SIZE);
+            rw_settings.max_upload_part_size = get_uint_for_key(key, "max_upload_part_size", true, S3Settings::ReadWriteSettings::DEFAULT_MAX_UPLOAD_PART_SIZE);
             rw_settings.upload_part_size_multiply_factor = get_uint_for_key(key, "upload_part_size_multiply_factor", true, settings.s3_upload_part_size_multiply_factor);
             rw_settings.upload_part_size_multiply_parts_count_threshold = get_uint_for_key(key, "upload_part_size_multiply_parts_count_threshold", true, settings.s3_upload_part_size_multiply_parts_count_threshold);
+            rw_settings.max_part_number = get_uint_for_key(key, "max_part_number", true, S3Settings::ReadWriteSettings::DEFAULT_MAX_PART_NUMBER);
             rw_settings.max_single_part_upload_size = get_uint_for_key(key, "max_single_part_upload_size", true, settings.s3_max_single_part_upload_size);
-            rw_settings.max_single_operation_copy_size = get_uint_for_key(key, "max_single_operation_copy_size", true, DEFAULT_MAX_SINGLE_OPERATION_COPY_SIZE);
+            rw_settings.max_single_operation_copy_size = get_uint_for_key(key, "max_single_operation_copy_size", true, S3Settings::ReadWriteSettings::DEFAULT_MAX_SINGLE_OPERATION_COPY_SIZE);
             rw_settings.max_connections = get_uint_for_key(key, "max_connections", true, settings.s3_max_connections);
             rw_settings.check_objects_after_upload = get_bool_for_key(key, "check_objects_after_upload", true, false);
 
             s3_settings.emplace(endpoint, S3Settings{std::move(auth_settings), std::move(rw_settings)});
->>>>>>> ba2bbbd9
         }
     }
 }
