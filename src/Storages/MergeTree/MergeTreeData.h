--- conflicted
+++ resolved
@@ -761,13 +761,8 @@
 
     const ColumnsDescription & getConcreteObjectColumns() const { return object_columns; }
 
-<<<<<<< HEAD
-    /// Creates desciprion of columns of data type Object from the range of data parts.
+    /// Creates description of columns of data type Object from the range of data parts.
     static ColumnsDescription getConcreteObjectColumns(
-=======
-    /// Creates description of columns of data type Object from the range of data parts.
-    static ColumnsDescription getObjectColumns(
->>>>>>> 7c4f42d0
         const DataPartsVector & parts, const ColumnsDescription & storage_columns);
 
     IndexSizeByName getSecondaryIndexSizes() const override
@@ -1130,13 +1125,8 @@
         return {begin, end};
     }
 
-<<<<<<< HEAD
-    /// Creates desciprion of columns of data type Object from the range of data parts.
+    /// Creates description of columns of data type Object from the range of data parts.
     static ColumnsDescription getConcreteObjectColumns(
-=======
-    /// Creates description of columns of data type Object from the range of data parts.
-    static ColumnsDescription getObjectColumns(
->>>>>>> 7c4f42d0
         boost::iterator_range<DataPartIteratorByStateAndInfo> range, const ColumnsDescription & storage_columns);
 
     std::optional<UInt64> totalRowsByPartitionPredicateImpl(
