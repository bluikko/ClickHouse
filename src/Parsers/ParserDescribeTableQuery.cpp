#include <Parsers/TablePropertiesQueriesASTs.h>

#include <Parsers/CommonParsers.h>
#include <Parsers/ParserDescribeTableQuery.h>
#include <Parsers/ParserTablesInSelectQuery.h>
#include <Parsers/ParserSetQuery.h>

#include <Common/typeid_cast.h>


namespace DB
{


bool ParserDescribeTableQuery::parseImpl(Pos & pos, ASTPtr & node, Expected & expected)
{
<<<<<<< HEAD
    ParserKeyword s_describe(Keyword::DESCRIBE);
    ParserKeyword s_desc(Keyword::DESC);
    ParserKeyword s_table(Keyword::TABLE);
=======
    ParserKeyword s_describe("DESCRIBE");
    ParserKeyword s_desc("DESC");
    ParserKeyword s_table("TABLE");
    ParserKeyword s_settings("SETTINGS");
>>>>>>> 698ceee1
    ParserToken s_dot(TokenType::Dot);
    ParserIdentifier name_p;
    ParserSetQuery parser_settings(true);

    ASTPtr database;
    ASTPtr table;

    if (!s_describe.ignore(pos, expected) && !s_desc.ignore(pos, expected))
        return false;

    auto query = std::make_shared<ASTDescribeQuery>();

    s_table.ignore(pos, expected);

    if (!ParserTableExpression().parse(pos, query->table_expression, expected))
        return false;

    /// For compatibility with SELECTs, where SETTINGS can be in front of FORMAT
    ASTPtr settings;
    if (s_settings.ignore(pos, expected))
    {
        if (!parser_settings.parse(pos, query->settings_ast, expected))
            return false;
    }

    query->children.push_back(query->table_expression);

    if (query->settings_ast)
        query->children.push_back(query->settings_ast);

    node = query;

    return true;
}


}<|MERGE_RESOLUTION|>--- conflicted
+++ resolved
@@ -14,16 +14,10 @@
 
 bool ParserDescribeTableQuery::parseImpl(Pos & pos, ASTPtr & node, Expected & expected)
 {
-<<<<<<< HEAD
     ParserKeyword s_describe(Keyword::DESCRIBE);
     ParserKeyword s_desc(Keyword::DESC);
     ParserKeyword s_table(Keyword::TABLE);
-=======
-    ParserKeyword s_describe("DESCRIBE");
-    ParserKeyword s_desc("DESC");
-    ParserKeyword s_table("TABLE");
-    ParserKeyword s_settings("SETTINGS");
->>>>>>> 698ceee1
+    ParserKeyword s_settings(Keyword::SETTINGS);
     ParserToken s_dot(TokenType::Dot);
     ParserIdentifier name_p;
     ParserSetQuery parser_settings(true);
