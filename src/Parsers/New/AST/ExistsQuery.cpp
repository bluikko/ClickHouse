#include <Parsers/New/AST/ExistsQuery.h>

#include <Interpreters/StorageID.h>
#include <Parsers/ASTIdentifier.h>
#include <Parsers/New/AST/Identifier.h>
#include <Parsers/New/ParseTreeVisitor.h>
#include <Parsers/TablePropertiesQueriesASTs.h>


namespace DB::AST
{

ExistsQuery::ExistsQuery(QueryType type, bool temporary_, PtrList exprs)
    : Query(exprs), query_type(type), temporary(temporary_)
{
}

// static
PtrTo<ExistsQuery> ExistsQuery::createTable(QueryType type, bool temporary, PtrTo<TableIdentifier> identifier)
{
    return PtrTo<ExistsQuery>(new ExistsQuery(type, temporary, {identifier}));
}

// static
PtrTo<ExistsQuery> ExistsQuery::createDatabase(PtrTo<DatabaseIdentifier> identifier)
{
    return PtrTo<ExistsQuery>(new ExistsQuery(QueryType::DATABASE, false, {identifier}));
}

ASTPtr ExistsQuery::convertToOld() const
{
    std::shared_ptr<ASTQueryWithTableAndOutput> query;

    switch(query_type)
    {
        case QueryType::DATABASE:
            query = std::make_shared<ASTExistsDatabaseQuery>();
            tryGetIdentifierNameInto(get<DatabaseIdentifier>(IDENTIFIER)->convertToOld(), query->database);
            return query;

        case QueryType::DICTIONARY:
            query = std::make_shared<ASTExistsDictionaryQuery>();
            break;
        case QueryType::TABLE:
            query = std::make_shared<ASTExistsTableQuery>();
            break;
        case QueryType::VIEW:
            query = std::make_shared<ASTExistsViewQuery>();
            break;
    }

    // FIXME: this won't work if table doesn't exist
<<<<<<< HEAD
    auto table = std::static_pointer_cast<ASTTableIdentifier>(get(TABLE)->convertToOld());
    query->database = table->getDatabaseName();
    query->table = table->shortName();
    query->uuid = table->uuid;
=======
    auto table_id = getTableIdentifier(get<TableIdentifier>(IDENTIFIER)->convertToOld());
    query->database = table_id.database_name;
    query->table = table_id.table_name;
    query->uuid = table_id.uuid;
    query->temporary = temporary;
>>>>>>> dfa6e34f

    return query;
}

}

namespace DB
{

using namespace AST;

antlrcpp::Any ParseTreeVisitor::visitExistsTableStmt(ClickHouseParser::ExistsTableStmtContext *ctx)
{
    ExistsQuery::QueryType type;
    if (ctx->DICTIONARY())
        type = ExistsQuery::QueryType::DICTIONARY;
    else if (ctx->VIEW())
        type = ExistsQuery::QueryType::VIEW;
    else // Query 'EXISTS <table_name>' is interptered as 'EXISTS TABLE <table_name>'
        type = ExistsQuery::QueryType::TABLE;

    return ExistsQuery::createTable(type, !!ctx->TEMPORARY(), visit(ctx->tableIdentifier()));
}

antlrcpp::Any ParseTreeVisitor::visitExistsDatabaseStmt(ClickHouseParser::ExistsDatabaseStmtContext *ctx)
{
    return ExistsQuery::createDatabase(visit(ctx->databaseIdentifier()));
}

}<|MERGE_RESOLUTION|>--- conflicted
+++ resolved
@@ -50,18 +50,11 @@
     }
 
     // FIXME: this won't work if table doesn't exist
-<<<<<<< HEAD
-    auto table = std::static_pointer_cast<ASTTableIdentifier>(get(TABLE)->convertToOld());
-    query->database = table->getDatabaseName();
-    query->table = table->shortName();
-    query->uuid = table->uuid;
-=======
-    auto table_id = getTableIdentifier(get<TableIdentifier>(IDENTIFIER)->convertToOld());
-    query->database = table_id.database_name;
-    query->table = table_id.table_name;
-    query->uuid = table_id.uuid;
+    auto table_id = std::static_pointer_cast<ASTTableIdentifier>(get<TableIdentifier>(IDENTIFIER)->convertToOld());
+    query->database = table_id->getDatabaseName();
+    query->table = table_id->shortName();
+    query->uuid = table_id->uuid;
     query->temporary = temporary;
->>>>>>> dfa6e34f
 
     return query;
 }
