#include <DataTypes/ObjectUtils.h>
#include <DataTypes/DataTypeObject.h>
#include <DataTypes/DataTypeNothing.h>
#include <DataTypes/DataTypeArray.h>
#include <DataTypes/DataTypeMap.h>
#include <DataTypes/DataTypeNullable.h>
#include <DataTypes/DataTypesNumber.h>
#include <DataTypes/DataTypeNested.h>
#include <DataTypes/DataTypeFactory.h>
#include <DataTypes/getLeastSupertype.h>
#include <DataTypes/NestedUtils.h>
#include <Storages/StorageSnapshot.h>
#include <Columns/ColumnObject.h>
#include <Columns/ColumnTuple.h>
#include <Columns/ColumnArray.h>
#include <Columns/ColumnMap.h>
#include <Columns/ColumnNullable.h>
#include <Parsers/ASTSelectQuery.h>
#include <Parsers/ASTExpressionList.h>
#include <Parsers/ASTLiteral.h>
#include <Parsers/ASTFunction.h>
#include <IO/Operators.h>


namespace DB
{

namespace ErrorCodes
{
    extern const int TYPE_MISMATCH;
    extern const int LOGICAL_ERROR;
    extern const int INCOMPATIBLE_COLUMNS;
}

size_t getNumberOfDimensions(const IDataType & type)
{
    if (const auto * type_array = typeid_cast<const DataTypeArray *>(&type))
        return type_array->getNumberOfDimensions();
    return 0;
}

size_t getNumberOfDimensions(const IColumn & column)
{
    if (const auto * column_array = checkAndGetColumn<ColumnArray>(column))
        return column_array->getNumberOfDimensions();
    return 0;
}

DataTypePtr getBaseTypeOfArray(const DataTypePtr & type)
{
    /// Get raw pointers to avoid extra copying of type pointers.
    const DataTypeArray * last_array = nullptr;
    const auto * current_type = type.get();
    while (const auto * type_array = typeid_cast<const DataTypeArray *>(current_type))
    {
        current_type = type_array->getNestedType().get();
        last_array = type_array;
    }

    return last_array ? last_array->getNestedType() : type;
}

ColumnPtr getBaseColumnOfArray(const ColumnPtr & column)
{
    /// Get raw pointers to avoid extra copying of column pointers.
    const ColumnArray * last_array = nullptr;
    const auto * current_column = column.get();
    while (const auto * column_array = checkAndGetColumn<ColumnArray>(current_column))
    {
        current_column = &column_array->getData();
        last_array = column_array;
    }

    return last_array ? last_array->getDataPtr() : column;
}

DataTypePtr createArrayOfType(DataTypePtr type, size_t num_dimensions)
{
    for (size_t i = 0; i < num_dimensions; ++i)
        type = std::make_shared<DataTypeArray>(std::move(type));
    return type;
}

ColumnPtr createArrayOfColumn(ColumnPtr column, size_t num_dimensions)
{
    for (size_t i = 0; i < num_dimensions; ++i)
        column = ColumnArray::create(column);
    return column;
}

Array createEmptyArrayField(size_t num_dimensions)
{
    if (num_dimensions == 0)
        throw Exception(ErrorCodes::LOGICAL_ERROR, "Cannot create array field with 0 dimensions");

    Array array;
    Array * current_array = &array;
    for (size_t i = 1; i < num_dimensions; ++i)
    {
        current_array->push_back(Array());
        current_array = &current_array->back().get<Array &>();
    }

    return array;
}

DataTypePtr getDataTypeByColumn(const IColumn & column)
{
    auto idx = column.getDataType();
    WhichDataType which(idx);
    if (which.isSimple())
        return DataTypeFactory::instance().get(String(magic_enum::enum_name(idx)));

    if (which.isNothing())
        return std::make_shared<DataTypeNothing>();

    if (const auto * column_array = checkAndGetColumn<ColumnArray>(&column))
        return std::make_shared<DataTypeArray>(getDataTypeByColumn(column_array->getData()));

    if (const auto * column_nullable = checkAndGetColumn<ColumnNullable>(&column))
        return makeNullable(getDataTypeByColumn(column_nullable->getNestedColumn()));

    /// TODO: add more types.
    throw Exception(ErrorCodes::LOGICAL_ERROR, "Cannot get data type of column {}", column.getFamilyName());
}

template <size_t I, typename Tuple>
static auto extractVector(const std::vector<Tuple> & vec)
{
    static_assert(I < std::tuple_size_v<Tuple>);
    std::vector<std::tuple_element_t<I, Tuple>> res;
    res.reserve(vec.size());
    for (const auto & elem : vec)
        res.emplace_back(std::get<I>(elem));
    return res;
}

static DataTypePtr recreateTupleWithElements(const DataTypeTuple & type_tuple, const DataTypes & elements)
{
    return type_tuple.haveExplicitNames()
        ? std::make_shared<DataTypeTuple>(elements, type_tuple.getElementNames())
        : std::make_shared<DataTypeTuple>(elements);
}

static std::pair<ColumnPtr, DataTypePtr> convertObjectColumnToTuple(
    const ColumnObject & column_object, const DataTypeObject & type_object)
{
    if (!column_object.isFinalized())
    {
        auto finalized = column_object.cloneFinalized();
        const auto & finalized_object = assert_cast<const ColumnObject &>(*finalized);
        return convertObjectColumnToTuple(finalized_object, type_object);
    }

<<<<<<< HEAD
    const auto & subcolumns = column_object.getSubcolumns();

    PathsInData tuple_paths;
    DataTypes tuple_types;
    Columns tuple_columns;

    for (const auto & entry : subcolumns)
    {
        tuple_paths.emplace_back(entry->path);
        tuple_types.emplace_back(entry->data.getLeastCommonType());
        tuple_columns.emplace_back(entry->data.getFinalizedColumnPtr());
    }

    return unflattenTuple(tuple_paths, tuple_types, tuple_columns);
}

static std::pair<ColumnPtr, DataTypePtr> recursivlyConvertDynamicColumnToTuple(
    const ColumnPtr & column, const DataTypePtr & type)
{
    if (!type->hasDynamicSubcolumns())
        return {column, type};

    if (const auto * type_object = typeid_cast<const DataTypeObject *>(type.get()))
    {
        const auto & column_object = assert_cast<const ColumnObject &>(*column);
        return convertObjectColumnToTuple(column_object, *type_object);
    }

    if (const auto * type_array = typeid_cast<const DataTypeArray *>(type.get()))
    {
        const auto & column_array = assert_cast<const ColumnArray &>(*column);
        auto [new_column, new_type] = recursivlyConvertDynamicColumnToTuple(
            column_array.getDataPtr(), type_array->getNestedType());

        return
        {
            ColumnArray::create(new_column, column_array.getOffsetsPtr()),
            std::make_shared<DataTypeArray>(std::move(new_type)),
        };
    }

    if (const auto * type_map = typeid_cast<const DataTypeMap *>(type.get()))
    {
        const auto & column_map = assert_cast<const ColumnMap &>(*column);
        auto [new_column, new_type] = recursivlyConvertDynamicColumnToTuple(
            column_map.getNestedColumnPtr(), type_map->getNestedType());

        return
        {
            ColumnMap::create(new_column),
            std::make_shared<DataTypeMap>(std::move(new_type)),
        };
    }

    if (const auto * type_tuple = typeid_cast<const DataTypeTuple *>(type.get()))
    {
        const auto & column_tuple = assert_cast<const ColumnTuple &>(*column);

        const auto & tuple_columns = column_tuple.getColumns();
        const auto & tuple_types = type_tuple->getElements();
        assert(tuple_columns.size() == tuple_types.size());
        const size_t tuple_size = tuple_types.size();

        Columns new_tuple_columns(tuple_size);
        DataTypes new_tuple_types(tuple_size);

        for (size_t i = 0; i < tuple_size; ++i)
        {
            std::tie(new_tuple_columns[i], new_tuple_types[i])
                = recursivlyConvertDynamicColumnToTuple(tuple_columns[i], tuple_types[i]);
        }
=======
        const auto & column_object = assert_cast<const ColumnObject &>(*column.column);
        if (!column_object.isFinalized())
            throw Exception(ErrorCodes::LOGICAL_ERROR,
                "Cannot convert to tuple column '{}' from type {}. Column should be finalized first",
                column.name, column.type->getName());

        std::tie(column.column, column.type) = unflattenObjectToTuple(column_object);
>>>>>>> 7c4f42d0

        return
        {
            ColumnTuple::create(new_tuple_columns),
            recreateTupleWithElements(*type_tuple, new_tuple_types)
        };
    }

    throw Exception(ErrorCodes::LOGICAL_ERROR, "Type {} unexpectedly has dynamic columns", type->getName());
}

void convertDynamicColumnsToTuples(Block & block, const StorageSnapshotPtr & storage_snapshot)
{
    for (auto & column : block)
    {
        if (!column.type->hasDynamicSubcolumns())
            continue;

        std::tie(column.column, column.type)
            = recursivlyConvertDynamicColumnToTuple(column.column, column.type);

        GetColumnsOptions options(GetColumnsOptions::AllPhysical);
        auto storage_column = storage_snapshot->tryGetColumn(options, column.name);
        if (!storage_column)
            throw Exception(ErrorCodes::LOGICAL_ERROR, "Column '{}' not found in storage", column.name);

<<<<<<< HEAD
        auto storage_column_concrete = storage_snapshot->getColumn(options.withExtendedObjects(), column.name);

=======
>>>>>>> 7c4f42d0
        /// Check that constructed Tuple type and type in storage are compatible.
        getLeastCommonTypeForDynamicColumns(
            storage_column->type, {column.type, storage_column_concrete.type}, true);
    }
}

static bool isPrefix(const PathInData::Parts & prefix, const PathInData::Parts & parts)
{
    if (prefix.size() > parts.size())
        return false;

    for (size_t i = 0; i < prefix.size(); ++i)
        if (prefix[i].key != parts[i].key)
            return false;
    return true;
}

/// Returns true if there exists a prefix with matched names,
/// but not matched structure (is Nested, number of dimensions).
static bool hasDifferentStructureInPrefix(const PathInData::Parts & lhs, const PathInData::Parts & rhs)
{
    for (size_t i = 0; i < std::min(lhs.size(), rhs.size()); ++i)
    {
        if (lhs[i].key != rhs[i].key)
            return false;
        else if (lhs[i] != rhs[i])
            return true;
    }
    return false;
}

void checkObjectHasNoAmbiguosPaths(const PathsInData & paths)
{
    size_t size = paths.size();
    for (size_t i = 0; i < size; ++i)
    {
        for (size_t j = 0; j < i; ++j)
        {
            if (isPrefix(paths[i].getParts(), paths[j].getParts())
                || isPrefix(paths[j].getParts(), paths[i].getParts()))
                throw Exception(ErrorCodes::INCOMPATIBLE_COLUMNS,
                    "Data in Object has ambiguous paths: '{}' and '{}'",
                    paths[i].getPath(), paths[j].getPath());

            if (hasDifferentStructureInPrefix(paths[i].getParts(), paths[j].getParts()))
                throw Exception(ErrorCodes::INCOMPATIBLE_COLUMNS,
                    "Data in Object has ambiguous paths: '{}' and '{}'. "
                    "Paths have prefixes matched by names, but different in structure",
                    paths[i].getPath(), paths[j].getPath());
        }
    }
}

static DataTypePtr getLeastCommonTypeForObject(const DataTypes & types, bool check_ambiguos_paths)
{
    /// Types of subcolumns by path from all tuples.
    std::unordered_map<PathInData, DataTypes, PathInData::Hash> subcolumns_types;

    /// First we flatten tuples, then get common type for paths
    /// and finally unflatten paths and create new tuple type.
    for (const auto & type : types)
    {
        const auto * type_tuple = typeid_cast<const DataTypeTuple *>(type.get());
        if (!type_tuple)
            throw Exception(ErrorCodes::LOGICAL_ERROR,
                "Least common type for object can be deduced only from tuples, but {} given", type->getName());

        auto [tuple_paths, tuple_types] = flattenTuple(type);
        assert(tuple_paths.size() == tuple_types.size());

        for (size_t i = 0; i < tuple_paths.size(); ++i)
            subcolumns_types[tuple_paths[i]].push_back(tuple_types[i]);
    }

    PathsInData tuple_paths;
    DataTypes tuple_types;

    /// Get the least common type for all paths.
    for (const auto & [key, subtypes] : subcolumns_types)
    {
        assert(!subtypes.empty());
        if (key.getPath() == ColumnObject::COLUMN_NAME_DUMMY)
            continue;

        size_t first_dim = getNumberOfDimensions(*subtypes[0]);
        for (size_t i = 1; i < subtypes.size(); ++i)
            if (first_dim != getNumberOfDimensions(*subtypes[i]))
                throw Exception(ErrorCodes::TYPE_MISMATCH,
                    "Uncompatible types of subcolumn '{}': {} and {}",
                    key.getPath(), subtypes[0]->getName(), subtypes[i]->getName());

        tuple_paths.emplace_back(key);
        tuple_types.emplace_back(getLeastSupertypeOrString(subtypes));
    }

    if (tuple_paths.empty())
    {
        tuple_paths.emplace_back(ColumnObject::COLUMN_NAME_DUMMY);
        tuple_types.emplace_back(std::make_shared<DataTypeUInt8>());
    }

    if (check_ambiguos_paths)
        checkObjectHasNoAmbiguosPaths(tuple_paths);

    return unflattenTuple(tuple_paths, tuple_types);
}

static DataTypePtr getLeastCommonTypeForDynamicColumnsImpl(
    const DataTypePtr & type_in_storage, const DataTypes & concrete_types, bool check_ambiguos_paths);

template<typename Type>
static DataTypePtr getLeastCommonTypeForColumnWithNestedType(
    const Type & type, const DataTypes & concrete_types, bool check_ambiguos_paths)
{
    DataTypes nested_types;
    nested_types.reserve(concrete_types.size());

    for (const auto & concrete_type : concrete_types)
    {
        const auto * type_with_nested_conctete = typeid_cast<const Type *>(concrete_type.get());
        if (!type_with_nested_conctete)
            throw Exception(ErrorCodes::TYPE_MISMATCH, "Expected {} type, got {}", demangle(typeid(Type).name()), concrete_type->getName());

        nested_types.push_back(type_with_nested_conctete->getNestedType());
    }

    return std::make_shared<Type>(
        getLeastCommonTypeForDynamicColumnsImpl(
            type.getNestedType(), nested_types, check_ambiguos_paths));
}

static DataTypePtr getLeastCommonTypeForTuple(
    const DataTypeTuple & type, const DataTypes & concrete_types, bool check_ambiguos_paths)
{
    const auto & element_types = type.getElements();
    DataTypes new_element_types(element_types.size());

    for (size_t i = 0; i < element_types.size(); ++i)
    {
        DataTypes concrete_element_types;
        concrete_element_types.reserve(concrete_types.size());

        for (const auto & type_concrete : concrete_types)
        {
            const auto * type_tuple_conctete = typeid_cast<const DataTypeTuple *>(type_concrete.get());
            if (!type_tuple_conctete)
                throw Exception(ErrorCodes::TYPE_MISMATCH, "Expected Tuple type, got {}", type_concrete->getName());

            concrete_element_types.push_back(type_tuple_conctete->getElement(i));
        }

        new_element_types[i] = getLeastCommonTypeForDynamicColumnsImpl(
            element_types[i], concrete_element_types, check_ambiguos_paths);
    }

    return recreateTupleWithElements(type, new_element_types);
}

static DataTypePtr getLeastCommonTypeForDynamicColumnsImpl(
    const DataTypePtr & type_in_storage, const DataTypes & concrete_types, bool check_ambiguos_paths)
{
    if (!type_in_storage->hasDynamicSubcolumns())
        return type_in_storage;

    if (isObject(type_in_storage))
        return getLeastCommonTypeForObject(concrete_types, check_ambiguos_paths);

    if (const auto * type_array = typeid_cast<const DataTypeArray *>(type_in_storage.get()))
        return getLeastCommonTypeForColumnWithNestedType(*type_array, concrete_types, check_ambiguos_paths);

    if (const auto * type_map = typeid_cast<const DataTypeMap *>(type_in_storage.get()))
        return getLeastCommonTypeForColumnWithNestedType(*type_map, concrete_types, check_ambiguos_paths);

    if (const auto * type_tuple = typeid_cast<const DataTypeTuple *>(type_in_storage.get()))
        return getLeastCommonTypeForTuple(*type_tuple, concrete_types, check_ambiguos_paths);

    throw Exception(ErrorCodes::LOGICAL_ERROR, "Type {} unexpectedly has dynamic columns", type_in_storage->getName());
}

DataTypePtr getLeastCommonTypeForDynamicColumns(
    const DataTypePtr & type_in_storage, const DataTypes & concrete_types, bool check_ambiguos_paths)
{
    if (concrete_types.empty())
        return nullptr;

    bool all_equal = true;
    for (size_t i = 1; i < concrete_types.size(); ++i)
    {
        if (!concrete_types[i]->equals(*concrete_types[0]))
        {
            all_equal = false;
            break;
        }
    }

    if (all_equal)
        return concrete_types[0];

    return getLeastCommonTypeForDynamicColumnsImpl(type_in_storage, concrete_types, check_ambiguos_paths);
}

DataTypePtr createConcreteEmptyDynamicColumn(const DataTypePtr & type_in_storage)
{
    if (!type_in_storage->hasDynamicSubcolumns())
        return type_in_storage;

    if (isObject(type_in_storage))
        return std::make_shared<DataTypeTuple>(
            DataTypes{std::make_shared<DataTypeUInt8>()}, Names{ColumnObject::COLUMN_NAME_DUMMY});

    if (const auto * type_array = typeid_cast<const DataTypeArray *>(type_in_storage.get()))
        return std::make_shared<DataTypeArray>(
            createConcreteEmptyDynamicColumn(type_array->getNestedType()));

    if (const auto * type_map = typeid_cast<const DataTypeMap *>(type_in_storage.get()))
        return std::make_shared<DataTypeMap>(
            createConcreteEmptyDynamicColumn(type_map->getNestedType()));

    if (const auto * type_tuple = typeid_cast<const DataTypeTuple *>(type_in_storage.get()))
    {
        const auto & elements = type_tuple->getElements();
        DataTypes new_elements;
        new_elements.reserve(elements.size());

        for (const auto & element : elements)
            new_elements.push_back(createConcreteEmptyDynamicColumn(element));

        return recreateTupleWithElements(*type_tuple, new_elements);
    }

    throw Exception(ErrorCodes::LOGICAL_ERROR, "Type {} unexpectedly has dynamic columns", type_in_storage->getName());
}

bool hasDynamicSubcolumns(const ColumnsDescription & columns)
{
    return std::any_of(columns.begin(), columns.end(),
        [](const auto & column)
        {
            return column.type->hasDynamicSubcolumns();
        });
}

void extendObjectColumns(NamesAndTypesList & columns_list, const ColumnsDescription & object_columns, bool with_subcolumns)
{
    NamesAndTypesList subcolumns_list;
    for (auto & column : columns_list)
    {
        auto object_column = object_columns.tryGetColumn(GetColumnsOptions::All, column.name);
        if (object_column)
        {
            column.type = object_column->type;

            if (with_subcolumns)
                subcolumns_list.splice(subcolumns_list.end(), object_columns.getSubcolumns(column.name));
        }
    }

    columns_list.splice(columns_list.end(), std::move(subcolumns_list));
}

void updateObjectColumns(
    ColumnsDescription & object_columns,
    const ColumnsDescription & storage_columns,
    const NamesAndTypesList & new_columns)
{
    for (const auto & new_column : new_columns)
    {
        auto object_column = object_columns.tryGetColumn(GetColumnsOptions::All, new_column.name);
        if (object_column && !object_column->type->equals(*new_column.type))
        {
            auto storage_column = storage_columns.getColumn(GetColumnsOptions::All, new_column.name);
            object_columns.modify(new_column.name, [&](auto & column)
            {
                column.type = getLeastCommonTypeForDynamicColumns(storage_column.type, {object_column->type, new_column.type});
            });
        }
    }
}

namespace
{

void flattenTupleImpl(
    PathInDataBuilder & builder,
    DataTypePtr type,
    std::vector<PathInData::Parts> & new_paths,
    DataTypes & new_types)
{
    if (const auto * type_tuple = typeid_cast<const DataTypeTuple *>(type.get()))
    {
        const auto & tuple_names = type_tuple->getElementNames();
        const auto & tuple_types = type_tuple->getElements();

        for (size_t i = 0; i < tuple_names.size(); ++i)
        {
            builder.append(tuple_names[i], false);
            flattenTupleImpl(builder, tuple_types[i], new_paths, new_types);
            builder.popBack();
        }
    }
    else if (const auto * type_array = typeid_cast<const DataTypeArray *>(type.get()))
    {
        PathInDataBuilder element_builder;
        std::vector<PathInData::Parts> element_paths;
        DataTypes element_types;

        flattenTupleImpl(element_builder, type_array->getNestedType(), element_paths, element_types);
        assert(element_paths.size() == element_types.size());

        for (size_t i = 0; i < element_paths.size(); ++i)
        {
            builder.append(element_paths[i], true);
            new_paths.emplace_back(builder.getParts());
            new_types.emplace_back(std::make_shared<DataTypeArray>(element_types[i]));
            builder.popBack(element_paths[i].size());
        }
    }
    else
    {
        new_paths.emplace_back(builder.getParts());
        new_types.emplace_back(type);
    }
}

/// @offsets_columns are used as stack of array offsets and allows to recreate Array columns.
void flattenTupleImpl(const ColumnPtr & column, Columns & new_columns, Columns & offsets_columns)
{
    if (const auto * column_tuple = checkAndGetColumn<ColumnTuple>(column.get()))
    {
        const auto & subcolumns = column_tuple->getColumns();
        for (const auto & subcolumn : subcolumns)
            flattenTupleImpl(subcolumn, new_columns, offsets_columns);
    }
    else if (const auto * column_array = checkAndGetColumn<ColumnArray>(column.get()))
    {
        offsets_columns.push_back(column_array->getOffsetsPtr());
        flattenTupleImpl(column_array->getDataPtr(), new_columns, offsets_columns);
        offsets_columns.pop_back();
    }
    else
    {
        if (!offsets_columns.empty())
        {
            auto new_column = ColumnArray::create(column, offsets_columns.back());
            for (auto it = offsets_columns.rbegin() + 1; it != offsets_columns.rend(); ++it)
                new_column = ColumnArray::create(new_column, *it);

            new_columns.push_back(std::move(new_column));
        }
        else
        {
            new_columns.push_back(column);
        }
    }
}

DataTypePtr reduceNumberOfDimensions(DataTypePtr type, size_t dimensions_to_reduce)
{
    while (dimensions_to_reduce--)
    {
        const auto * type_array = typeid_cast<const DataTypeArray *>(type.get());
        if (!type_array)
            throw Exception(ErrorCodes::LOGICAL_ERROR, "Not enough dimensions to reduce");

        type = type_array->getNestedType();
    }

    return type;
}

ColumnPtr reduceNumberOfDimensions(ColumnPtr column, size_t dimensions_to_reduce)
{
    while (dimensions_to_reduce--)
    {
        const auto * column_array = typeid_cast<const ColumnArray *>(column.get());
        if (!column_array)
            throw Exception(ErrorCodes::LOGICAL_ERROR, "Not enough dimensions to reduce");

        column = column_array->getDataPtr();
    }

    return column;
}

/// We save intermediate column, type and number of array
/// dimensions for each intermediate node in path in subcolumns tree.
struct ColumnWithTypeAndDimensions
{
    ColumnPtr column;
    DataTypePtr type;
    size_t array_dimensions;
};

using SubcolumnsTreeWithColumns = SubcolumnsTree<ColumnWithTypeAndDimensions>;
using Node = SubcolumnsTreeWithColumns::Node;

/// Creates data type and column from tree of subcolumns.
ColumnWithTypeAndDimensions createTypeFromNode(const Node * node)
{
    auto collect_tuple_elemets = [](const auto & children)
    {
        std::vector<std::tuple<String, ColumnWithTypeAndDimensions>> tuple_elements;
        tuple_elements.reserve(children.size());
        for (const auto & [name, child] : children)
        {
            auto column = createTypeFromNode(child.get());
            tuple_elements.emplace_back(name, std::move(column));
        }

        /// Sort to always create the same type for the same set of subcolumns.
        ::sort(tuple_elements.begin(), tuple_elements.end(),
            [](const auto & lhs, const auto & rhs) { return std::get<0>(lhs) < std::get<0>(rhs); });

        auto tuple_names = extractVector<0>(tuple_elements);
        auto tuple_columns = extractVector<1>(tuple_elements);

        return std::make_tuple(std::move(tuple_names), std::move(tuple_columns));
    };

    if (node->kind == Node::SCALAR)
    {
        return node->data;
    }
    else if (node->kind == Node::NESTED)
    {
        auto [tuple_names, tuple_columns] = collect_tuple_elemets(node->children);

        Columns offsets_columns;
        offsets_columns.reserve(tuple_columns[0].array_dimensions + 1);

        /// If we have a Nested node and child node with anonymous array levels
        /// we need to push a Nested type through all array levels.
        /// Example: { "k1": [[{"k2": 1, "k3": 2}] } should be parsed as
        /// `k1 Array(Nested(k2 Int, k3 Int))` and k1 is marked as Nested
        /// and `k2` and `k3` has anonymous_array_level = 1 in that case.

        const auto & current_array = assert_cast<const ColumnArray &>(*node->data.column);
        offsets_columns.push_back(current_array.getOffsetsPtr());

        auto first_column = tuple_columns[0].column;
        for (size_t i = 0; i < tuple_columns[0].array_dimensions; ++i)
        {
            const auto & column_array = assert_cast<const ColumnArray &>(*first_column);
            offsets_columns.push_back(column_array.getOffsetsPtr());
            first_column = column_array.getDataPtr();
        }

        size_t num_elements = tuple_columns.size();
        Columns tuple_elements_columns(num_elements);
        DataTypes tuple_elements_types(num_elements);

        /// Reduce extra array dimensions to get columns and types of Nested elements.
        for (size_t i = 0; i < num_elements; ++i)
        {
            assert(tuple_columns[i].array_dimensions == tuple_columns[0].array_dimensions);
            tuple_elements_columns[i] = reduceNumberOfDimensions(tuple_columns[i].column, tuple_columns[i].array_dimensions);
            tuple_elements_types[i] = reduceNumberOfDimensions(tuple_columns[i].type, tuple_columns[i].array_dimensions);
        }

        auto result_column = ColumnArray::create(ColumnTuple::create(tuple_elements_columns), offsets_columns.back());
        auto result_type = createNested(tuple_elements_types, tuple_names);

        /// Recreate result Array type and Array column.
        for (auto it = offsets_columns.rbegin() + 1; it != offsets_columns.rend(); ++it)
        {
            result_column = ColumnArray::create(result_column, *it);
            result_type = std::make_shared<DataTypeArray>(result_type);
        }

        return {result_column, result_type, tuple_columns[0].array_dimensions};
    }
    else
    {
        auto [tuple_names, tuple_columns] = collect_tuple_elemets(node->children);

        size_t num_elements = tuple_columns.size();
        Columns tuple_elements_columns(num_elements);
        DataTypes tuple_elements_types(num_elements);

        for (size_t i = 0; i < tuple_columns.size(); ++i)
        {
            assert(tuple_columns[i].array_dimensions == tuple_columns[0].array_dimensions);
            tuple_elements_columns[i] = tuple_columns[i].column;
            tuple_elements_types[i] = tuple_columns[i].type;
        }

        auto result_column = ColumnTuple::create(tuple_elements_columns);
        auto result_type = std::make_shared<DataTypeTuple>(tuple_elements_types, tuple_names);

        return {result_column, result_type, tuple_columns[0].array_dimensions};
    }
}

}

std::pair<PathsInData, DataTypes> flattenTuple(const DataTypePtr & type)
{
    std::vector<PathInData::Parts> new_path_parts;
    DataTypes new_types;
    PathInDataBuilder builder;

    flattenTupleImpl(builder, type, new_path_parts, new_types);

    PathsInData new_paths(new_path_parts.begin(), new_path_parts.end());
    return {new_paths, new_types};
}

ColumnPtr flattenTuple(const ColumnPtr & column)
{
    Columns new_columns;
    Columns offsets_columns;

    flattenTupleImpl(column, new_columns, offsets_columns);
    return ColumnTuple::create(new_columns);
}

DataTypePtr unflattenTuple(const PathsInData & paths, const DataTypes & tuple_types)
{
    assert(paths.size() == tuple_types.size());
    Columns tuple_columns;
    tuple_columns.reserve(tuple_types.size());
    for (const auto & type : tuple_types)
        tuple_columns.emplace_back(type->createColumn());

    return unflattenTuple(paths, tuple_types, tuple_columns).second;
}

std::pair<ColumnPtr, DataTypePtr> unflattenObjectToTuple(const ColumnObject & column)
{
    const auto & subcolumns = column.getSubcolumns();

    PathsInData paths;
    DataTypes types;
    Columns columns;

    paths.reserve(subcolumns.size());
    types.reserve(subcolumns.size());
    columns.reserve(subcolumns.size());

    for (const auto & entry : subcolumns)
    {
        paths.emplace_back(entry->path);
        types.emplace_back(entry->data.getLeastCommonType());
        columns.emplace_back(entry->data.getFinalizedColumnPtr());
    }

    return unflattenTuple(paths, types, columns);
}

std::pair<ColumnPtr, DataTypePtr> unflattenTuple(
    const PathsInData & paths,
    const DataTypes & tuple_types,
    const Columns & tuple_columns)
{
    assert(paths.size() == tuple_types.size());
    assert(paths.size() == tuple_columns.size());

    /// We add all paths to the subcolumn tree and then create a type from it.
    /// The tree stores column, type and number of array dimensions
    /// for each intermediate node.
    SubcolumnsTreeWithColumns tree;

    for (size_t i = 0; i < paths.size(); ++i)
    {
        auto column = tuple_columns[i];
        auto type = tuple_types[i];

        const auto & parts = paths[i].getParts();
        size_t num_parts = parts.size();

        size_t pos = 0;
        tree.add(paths[i], [&](Node::Kind kind, bool exists) -> std::shared_ptr<Node>
            {
                if (pos >= num_parts)
                    throw Exception(ErrorCodes::LOGICAL_ERROR,
                        "Not enough name parts for path {}. Expected at least {}, got {}",
                            paths[i].getPath(), pos + 1, num_parts);

                size_t array_dimensions = kind == Node::NESTED ? 1 : parts[pos].anonymous_array_level;
                ColumnWithTypeAndDimensions current_column{column, type, array_dimensions};

                /// Get type and column for next node.
                if (array_dimensions)
                {
                    type = reduceNumberOfDimensions(type, array_dimensions);
                    column = reduceNumberOfDimensions(column, array_dimensions);
                }

                ++pos;
                if (exists)
                    return nullptr;

                return kind == Node::SCALAR
                    ? std::make_shared<Node>(kind, current_column, paths[i])
                    : std::make_shared<Node>(kind, current_column);
            });
    }

    auto [column, type, _] = createTypeFromNode(tree.getRoot());
    return std::make_pair(std::move(column), std::move(type));
}

static void addConstantToWithClause(const ASTPtr & query, const String & column_name, const DataTypePtr & data_type)
{
    auto & select = query->as<ASTSelectQuery &>();
    if (!select.with())
        select.setExpression(ASTSelectQuery::Expression::WITH, std::make_shared<ASTExpressionList>());

    /// TODO: avoid materialize
    auto node = makeASTFunction("materialize",
        makeASTFunction("CAST",
            std::make_shared<ASTLiteral>(data_type->getDefault()),
            std::make_shared<ASTLiteral>(data_type->getName())));

    node->alias = column_name;
    node->prefer_alias_to_column_name = true;
    select.with()->children.push_back(std::move(node));
}

/// @expected_columns and @available_columns contain descriptions
/// of extended Object columns.
void replaceMissedSubcolumnsByConstants(
    const ColumnsDescription & expected_columns,
    const ColumnsDescription & available_columns,
    ASTPtr query)
{
    NamesAndTypes missed_names_types;

    /// Find all subcolumns that are in @expected_columns, but not in @available_columns.
    for (const auto & column : available_columns)
    {
        auto expected_column = expected_columns.getColumn(GetColumnsOptions::All, column.name);

        /// Extract all paths from both descriptions to easily check existence of subcolumns.
        auto [available_paths, available_types] = flattenTuple(column.type);
        auto [expected_paths, expected_types] = flattenTuple(expected_column.type);

        auto extract_names_and_types = [&column](const auto & paths, const auto & types)
        {
            NamesAndTypes res;
            res.reserve(paths.size());
            for (size_t i = 0; i < paths.size(); ++i)
            {
                auto full_name = Nested::concatenateName(column.name, paths[i].getPath());
                res.emplace_back(full_name, types[i]);
            }

            ::sort(res.begin(), res.end());
            return res;
        };

        auto available_names_types = extract_names_and_types(available_paths, available_types);
        auto expected_names_types = extract_names_and_types(expected_paths, expected_types);

        std::set_difference(
            expected_names_types.begin(), expected_names_types.end(),
            available_names_types.begin(), available_names_types.end(),
            std::back_inserter(missed_names_types),
            [](const auto & lhs, const auto & rhs) { return lhs.name < rhs.name; });
    }

    if (missed_names_types.empty())
        return;

    IdentifierNameSet identifiers;
    query->collectIdentifierNames(identifiers);

    /// Replace missed subcolumns to default literals of theirs type.
    for (const auto & [name, type] : missed_names_types)
        if (identifiers.contains(name))
            addConstantToWithClause(query, name, type);
}

<<<<<<< HEAD
=======
void finalizeObjectColumns(const MutableColumns & columns)
{
    for (const auto & column : columns)
        if (auto * column_object = typeid_cast<ColumnObject *>(column.get()))
            column_object->finalize();
}

>>>>>>> 7c4f42d0
Field FieldVisitorReplaceScalars::operator()(const Array & x) const
{
    if (num_dimensions_to_keep == 0)
        return replacement;

    const size_t size = x.size();
    Array res(size);
    for (size_t i = 0; i < size; ++i)
        res[i] = applyVisitor(FieldVisitorReplaceScalars(replacement, num_dimensions_to_keep - 1), x[i]);
    return res;
}

size_t FieldVisitorToNumberOfDimensions::operator()(const Array & x)
{
    const size_t size = x.size();
    size_t dimensions = 0;
    for (size_t i = 0; i < size; ++i)
    {
        size_t element_dimensions = applyVisitor(*this, x[i]);
        if (i > 0 && element_dimensions != dimensions)
            need_fold_dimension = true;
        dimensions = std::max(dimensions, element_dimensions);
    }

    return 1 + dimensions;
}

Field FieldVisitorFoldDimension::operator()(const Array & x) const
{
    if (num_dimensions_to_fold == 0)
        return x;
    const size_t size = x.size();
    Array res(size);
    for (size_t i = 0; i < size; ++i)
    {
        res[i] = applyVisitor(FieldVisitorFoldDimension(num_dimensions_to_fold - 1), x[i]);
    }
    return res;
}
}<|MERGE_RESOLUTION|>--- conflicted
+++ resolved
@@ -152,7 +152,6 @@
         return convertObjectColumnToTuple(finalized_object, type_object);
     }
 
-<<<<<<< HEAD
     const auto & subcolumns = column_object.getSubcolumns();
 
     PathsInData tuple_paths;
@@ -209,10 +208,9 @@
 
     if (const auto * type_tuple = typeid_cast<const DataTypeTuple *>(type.get()))
     {
-        const auto & column_tuple = assert_cast<const ColumnTuple &>(*column);
-
-        const auto & tuple_columns = column_tuple.getColumns();
+        const auto & tuple_columns = assert_cast<const ColumnTuple &>(*column).getColumns();
         const auto & tuple_types = type_tuple->getElements();
+
         assert(tuple_columns.size() == tuple_types.size());
         const size_t tuple_size = tuple_types.size();
 
@@ -224,15 +222,6 @@
             std::tie(new_tuple_columns[i], new_tuple_types[i])
                 = recursivlyConvertDynamicColumnToTuple(tuple_columns[i], tuple_types[i]);
         }
-=======
-        const auto & column_object = assert_cast<const ColumnObject &>(*column.column);
-        if (!column_object.isFinalized())
-            throw Exception(ErrorCodes::LOGICAL_ERROR,
-                "Cannot convert to tuple column '{}' from type {}. Column should be finalized first",
-                column.name, column.type->getName());
-
-        std::tie(column.column, column.type) = unflattenObjectToTuple(column_object);
->>>>>>> 7c4f42d0
 
         return
         {
@@ -259,11 +248,8 @@
         if (!storage_column)
             throw Exception(ErrorCodes::LOGICAL_ERROR, "Column '{}' not found in storage", column.name);
 
-<<<<<<< HEAD
         auto storage_column_concrete = storage_snapshot->getColumn(options.withExtendedObjects(), column.name);
 
-=======
->>>>>>> 7c4f42d0
         /// Check that constructed Tuple type and type in storage are compatible.
         getLeastCommonTypeForDynamicColumns(
             storage_column->type, {column.type, storage_column_concrete.type}, true);
@@ -937,16 +923,6 @@
             addConstantToWithClause(query, name, type);
 }
 
-<<<<<<< HEAD
-=======
-void finalizeObjectColumns(const MutableColumns & columns)
-{
-    for (const auto & column : columns)
-        if (auto * column_object = typeid_cast<ColumnObject *>(column.get()))
-            column_object->finalize();
-}
-
->>>>>>> 7c4f42d0
 Field FieldVisitorReplaceScalars::operator()(const Array & x) const
 {
     if (num_dimensions_to_keep == 0)
@@ -968,6 +944,7 @@
         size_t element_dimensions = applyVisitor(*this, x[i]);
         if (i > 0 && element_dimensions != dimensions)
             need_fold_dimension = true;
+
         dimensions = std::max(dimensions, element_dimensions);
     }
 
@@ -978,12 +955,13 @@
 {
     if (num_dimensions_to_fold == 0)
         return x;
+
     const size_t size = x.size();
     Array res(size);
     for (size_t i = 0; i < size; ++i)
-    {
         res[i] = applyVisitor(FieldVisitorFoldDimension(num_dimensions_to_fold - 1), x[i]);
-    }
+
     return res;
 }
+
 }