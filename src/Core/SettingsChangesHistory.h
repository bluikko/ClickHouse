--- conflicted
+++ resolved
@@ -81,14 +81,11 @@
 static std::map<ClickHouseVersion, SettingsChangesHistory::SettingsChanges> settings_changes_history =
 {
     {"23.9", {{"optimize_group_by_constant_keys", false, true, "Optimize group by constant keys by default"},
-<<<<<<< HEAD
               {"input_format_json_try_infer_named_tuples_from_objects", false, true, "Try to infer named Tuples from JSON objects by default"},
               {"input_format_json_read_numbers_as_strings", false, true, "Allow to read numbers as strings in JSON formats by default"},
               {"input_format_json_read_arrays_as_strings", false, true, "Allow to read arrays as strings in JSON formats by default"},
-              {"input_format_json_infer_incomplete_types_as_strings", false, true, "Allow to infer incomplete types as Strings in JSON formats by default"}}},
-=======
+              {"input_format_json_infer_incomplete_types_as_strings", false, true, "Allow to infer incomplete types as Strings in JSON formats by default"},
               {"http_write_exception_in_output_format", false, true, "Output valid JSON/XML on exception in HTTP streaming."}}},
->>>>>>> 03aa8869
     {"23.8", {{"rewrite_count_distinct_if_with_count_distinct_implementation", false, true, "Rewrite countDistinctIf with count_distinct_implementation configuration"}}},
     {"23.7", {{"function_sleep_max_microseconds_per_block", 0, 3000000, "In previous versions, the maximum sleep time of 3 seconds was applied only for `sleep`, but not for `sleepEachRow` function. In the new version, we introduce this setting. If you set compatibility with the previous versions, we will disable the limit altogether."}}},
     {"23.6", {{"http_send_timeout", 180, 30, "3 minutes seems crazy long. Note that this is timeout for a single network write call, not for the whole upload operation."},
