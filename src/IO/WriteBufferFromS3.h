#pragma once

#include <Common/config.h>

#if USE_AWS_S3

#include <memory>
#include <vector>
#include <list>

#include <base/types.h>
#include <Common/logger_useful.h>
#include <Common/ThreadPool.h>
#include <IO/BufferWithOwnMemory.h>
#include <IO/WriteBuffer.h>
#include <IO/WriteSettings.h>
#include <Storages/StorageS3Settings.h>

#include <aws/core/utils/memory/stl/AWSStringStream.h>


namespace Aws::S3
{
class S3Client;
}

namespace Aws::S3::Model
{
    class UploadPartRequest;
    class PutObjectRequest;
}

namespace DB
{

using ScheduleFunc = std::function<void(std::function<void()>)>;
class WriteBufferFromFile;

/**
 * Buffer to write a data to a S3 object with specified bucket and key.
 * If data size written to the buffer is less than 'max_single_part_upload_size' write is performed using singlepart upload.
 * In another case multipart upload is used:
 * Data is divided on chunks with size greater than 'minimum_upload_part_size'. Last chunk can be less than this threshold.
 * Each chunk is written as a part to S3.
 */
class WriteBufferFromS3 final : public BufferWithOwnMemory<WriteBuffer>
{
public:
    WriteBufferFromS3(
        std::shared_ptr<const Aws::S3::S3Client> client_ptr_,
        const String & bucket_,
        const String & key_,
        const S3Settings::ReadWriteSettings & s3_settings_,
        std::optional<std::map<String, String>> object_metadata_ = std::nullopt,
        size_t buffer_size_ = DBMS_DEFAULT_BUFFER_SIZE,
<<<<<<< HEAD
        ScheduleFunc schedule_ = {});
=======
        ScheduleFunc schedule_ = {},
        const WriteSettings & write_settings_ = {},
        FileCachePtr cache_ = nullptr);
>>>>>>> e0fb03d1

    ~WriteBufferFromS3() override;

    void nextImpl() override;

    void preFinalize() override;

private:
    void allocateBuffer();

    void createMultipartUpload();
    void writePart();
    void completeMultipartUpload();

    void makeSinglepartUpload();

    /// Receives response from the server after sending all data.
    void finalizeImpl() override;

    struct UploadPartTask;
    void fillUploadRequest(Aws::S3::Model::UploadPartRequest & req, int part_number);
    void processUploadRequest(UploadPartTask & task);

    struct PutObjectTask;
    void fillPutRequest(Aws::S3::Model::PutObjectRequest & req);
    void processPutRequest(PutObjectTask & task);

    void waitForReadyBackGroundTasks();
    void waitForAllBackGroundTasks();

    String bucket;
    String key;
    std::shared_ptr<const Aws::S3::S3Client> client_ptr;
    size_t upload_part_size = 0;
    S3Settings::ReadWriteSettings s3_settings;
    std::optional<std::map<String, String>> object_metadata;

    /// Buffer to accumulate data.
    std::shared_ptr<Aws::StringStream> temporary_buffer;
    size_t last_part_size = 0;
    std::atomic<size_t> total_parts_uploaded = 0;

    /// Upload in S3 is made in parts.
    /// We initiate upload, then upload each part and get ETag as a response, and then finalizeImpl() upload with listing all our parts.
    String multipart_upload_id;
    std::vector<String> part_tags;

    bool is_prefinalized = false;

    /// Following fields are for background uploads in thread pool (if specified).
    /// We use std::function to avoid dependency of Interpreters
    ScheduleFunc schedule;
    std::unique_ptr<PutObjectTask> put_object_task;
    std::list<UploadPartTask> upload_object_tasks;
    size_t num_added_bg_tasks = 0;
    size_t num_finished_bg_tasks = 0;
    std::mutex bg_tasks_mutex;
    std::condition_variable bg_tasks_condvar;

    Poco::Logger * log = &Poco::Logger::get("WriteBufferFromS3");
<<<<<<< HEAD
=======

    WriteSettings write_settings;

    FileCachePtr cache;
    size_t current_download_offset = 0;
    std::optional<FileSegmentsHolder> file_segments_holder;
    static void finalizeCacheIfNeeded(std::optional<FileSegmentsHolder> &);
>>>>>>> e0fb03d1
};

}

#endif<|MERGE_RESOLUTION|>--- conflicted
+++ resolved
@@ -53,13 +53,8 @@
         const S3Settings::ReadWriteSettings & s3_settings_,
         std::optional<std::map<String, String>> object_metadata_ = std::nullopt,
         size_t buffer_size_ = DBMS_DEFAULT_BUFFER_SIZE,
-<<<<<<< HEAD
-        ScheduleFunc schedule_ = {});
-=======
         ScheduleFunc schedule_ = {},
-        const WriteSettings & write_settings_ = {},
-        FileCachePtr cache_ = nullptr);
->>>>>>> e0fb03d1
+        const WriteSettings & write_settings_ = {});
 
     ~WriteBufferFromS3() override;
 
@@ -120,16 +115,8 @@
     std::condition_variable bg_tasks_condvar;
 
     Poco::Logger * log = &Poco::Logger::get("WriteBufferFromS3");
-<<<<<<< HEAD
-=======
 
     WriteSettings write_settings;
-
-    FileCachePtr cache;
-    size_t current_download_offset = 0;
-    std::optional<FileSegmentsHolder> file_segments_holder;
-    static void finalizeCacheIfNeeded(std::optional<FileSegmentsHolder> &);
->>>>>>> e0fb03d1
 };
 
 }
