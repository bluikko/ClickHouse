---
toc_priority: 21
toc_title: Input and Output Formats
---

# Formats for Input and Output Data {#formats}

ClickHouse can accept and return data in various formats. A format supported for input can be used to parse the data provided to `INSERT`s, to perform `SELECT`s from a file-backed table such as File, URL or HDFS, or to read an external dictionary. A format supported for output can be used to arrange the
results of a `SELECT`, and to perform `INSERT`s into a file-backed table.

The supported formats are:

| Format                                                                                  | Input | Output |
|-----------------------------------------------------------------------------------------|-------|--------|
| [TabSeparated](#tabseparated)                                                           | ✔     | ✔      |
| [TabSeparatedRaw](#tabseparatedraw)                                                     | ✔     | ✔      |
| [TabSeparatedWithNames](#tabseparatedwithnames)                                         | ✔     | ✔      |
| [TabSeparatedWithNamesAndTypes](#tabseparatedwithnamesandtypes)                         | ✔     | ✔      |
| [Template](#format-template)                                                            | ✔     | ✔      |
| [TemplateIgnoreSpaces](#templateignorespaces)                                           | ✔     | ✗      |
| [CSV](#csv)                                                                             | ✔     | ✔      |
| [CSVWithNames](#csvwithnames)                                                           | ✔     | ✔      |
| [CustomSeparated](#format-customseparated)                                              | ✔     | ✔      |
| [Values](#data-format-values)                                                           | ✔     | ✔      |
| [Vertical](#vertical)                                                                   | ✗     | ✔      |
| [VerticalRaw](#verticalraw)                                                             | ✗     | ✔      |
| [JSON](#json)                                                                           | ✗     | ✔      |
| [JSONAsString](#jsonasstring)                                                           | ✔     | ✗      |
| [JSONString](#jsonstring)                                                               | ✗     | ✔      |
| [JSONCompact](#jsoncompact)                                                             | ✗     | ✔      |
| [JSONCompactString](#jsoncompactstring)                                                 | ✗     | ✔      |
| [JSONEachRow](#jsoneachrow)                                                             | ✔     | ✔      |
| [JSONEachRowWithProgress](#jsoneachrowwithprogress)                                     | ✗     | ✔      |
| [JSONStringsEachRow](#jsonstringseachrow)                                               | ✔     | ✔      |
| [JSONStringsEachRowWithProgress](#jsonstringseachrowwithprogress)                       | ✗     | ✔      |
| [JSONCompactEachRow](#jsoncompacteachrow)                                               | ✔     | ✔      |
| [JSONCompactEachRowWithNamesAndTypes](#jsoncompacteachrowwithnamesandtypes)             | ✔     | ✔      |
| [JSONCompactStringEachRow](#jsoncompactstringeachrow)                                   | ✔     | ✔      |
| [JSONCompactStringEachRowWithNamesAndTypes](#jsoncompactstringeachrowwithnamesandtypes) | ✔     | ✔      |
| [TSKV](#tskv)                                                                           | ✔     | ✔      |
| [Pretty](#pretty)                                                                       | ✗     | ✔      |
| [PrettyCompact](#prettycompact)                                                         | ✗     | ✔      |
| [PrettyCompactMonoBlock](#prettycompactmonoblock)                                       | ✗     | ✔      |
| [PrettyNoEscapes](#prettynoescapes)                                                     | ✗     | ✔      |
| [PrettySpace](#prettyspace)                                                             | ✗     | ✔      |
| [Protobuf](#protobuf)                                                                   | ✔     | ✔      |
| [ProtobufSingle](#protobufsingle)                                                       | ✔     | ✔      |
| [Avro](#data-format-avro)                                                               | ✔     | ✔      |
| [AvroConfluent](#data-format-avro-confluent)                                            | ✔     | ✗      |
| [Parquet](#data-format-parquet)                                                         | ✔     | ✔      |
| [Arrow](#data-format-arrow)                                                             | ✔     | ✔      |
| [ArrowStream](#data-format-arrow-stream)                                                | ✔     | ✔      |
| [ORC](#data-format-orc)                                                                 | ✔     | ✔      |
| [RowBinary](#rowbinary)                                                                 | ✔     | ✔      |
| [RowBinaryWithNamesAndTypes](#rowbinarywithnamesandtypes)                               | ✔     | ✔      |
| [Native](#native)                                                                       | ✔     | ✔      |
| [Null](#null)                                                                           | ✗     | ✔      |
| [XML](#xml)                                                                             | ✗     | ✔      |
| [CapnProto](#capnproto)                                                                 | ✔     | ✗      |
| [LineAsString](#lineasstring)                                                           | ✔     | ✗      |
| [Regexp](#data-format-regexp)                                                           | ✔     | ✗      |
| [RawBLOB](#rawblob)                                                                     | ✔     | ✔      |

You can control some format processing parameters with the ClickHouse settings. For more information read the [Settings](../operations/settings/settings.md) section.

## TabSeparated {#tabseparated}

In TabSeparated format, data is written by row. Each row contains values separated by tabs. Each value is followed by a tab, except the last value in the row, which is followed by a line feed. Strictly Unix line feeds are assumed everywhere. The last row also must contain a line feed at the end. Values are written in text format, without enclosing quotation marks, and with special characters escaped.

This format is also available under the name `TSV`.

The `TabSeparated` format is convenient for processing data using custom programs and scripts. It is used by default in the HTTP interface, and in the command-line client’s batch mode. This format also allows transferring data between different DBMSs. For example, you can get a dump from MySQL and upload it to ClickHouse, or vice versa.

The `TabSeparated` format supports outputting total values (when using WITH TOTALS) and extreme values (when ‘extremes’ is set to 1). In these cases, the total values and extremes are output after the main data. The main result, total values, and extremes are separated from each other by an empty line. Example:

``` sql
SELECT EventDate, count() AS c FROM test.hits GROUP BY EventDate WITH TOTALS ORDER BY EventDate FORMAT TabSeparated``
```

``` text
2014-03-17      1406958
2014-03-18      1383658
2014-03-19      1405797
2014-03-20      1353623
2014-03-21      1245779
2014-03-22      1031592
2014-03-23      1046491

1970-01-01      8873898

2014-03-17      1031592
2014-03-23      1406958
```

### Data Formatting {#data-formatting}

Integer numbers are written in decimal form. Numbers can contain an extra “+” character at the beginning (ignored when parsing, and not recorded when formatting). Non-negative numbers can’t contain the negative sign. When reading, it is allowed to parse an empty string as a zero, or (for signed types) a string consisting of just a minus sign as a zero. Numbers that do not fit into the corresponding data type may be parsed as a different number, without an error message.

Floating-point numbers are written in decimal form. The dot is used as the decimal separator. Exponential entries are supported, as are ‘inf’, ‘+inf’, ‘-inf’, and ‘nan’. An entry of floating-point numbers may begin or end with a decimal point.
During formatting, accuracy may be lost on floating-point numbers.
During parsing, it is not strictly required to read the nearest machine-representable number.

Dates are written in YYYY-MM-DD format and parsed in the same format, but with any characters as separators.
Dates with times are written in the format `YYYY-MM-DD hh:mm:ss` and parsed in the same format, but with any characters as separators.
This all occurs in the system time zone at the time the client or server starts (depending on which of them formats data). For dates with times, daylight saving time is not specified. So if a dump has times during daylight saving time, the dump does not unequivocally match the data, and parsing will select one of the two times.
During a read operation, incorrect dates and dates with times can be parsed with natural overflow or as null dates and times, without an error message.

As an exception, parsing dates with times is also supported in Unix timestamp format, if it consists of exactly 10 decimal digits. The result is not time zone-dependent. The formats YYYY-MM-DD hh:mm:ss and NNNNNNNNNN are differentiated automatically.

Strings are output with backslash-escaped special characters. The following escape sequences are used for output: `\b`, `\f`, `\r`, `\n`, `\t`, `\0`, `\'`, `\\`. Parsing also supports the sequences `\a`, `\v`, and `\xHH` (hex escape sequences) and any `\c` sequences, where `c` is any character (these sequences are converted to `c`). Thus, reading data supports formats where a line feed can be written as `\n` or `\`, or as a line feed. For example, the string `Hello world` with a line feed between the words instead of space can be parsed in any of the following variations:

``` text
Hello\nworld

Hello\
world
```

The second variant is supported because MySQL uses it when writing tab-separated dumps.

The minimum set of characters that you need to escape when passing data in TabSeparated format: tab, line feed (LF) and backslash.

Only a small set of symbols are escaped. You can easily stumble onto a string value that your terminal will ruin in output.

Arrays are written as a list of comma-separated values in square brackets. Number items in the array are formatted as normally. `Date` and `DateTime` types are written in single quotes. Strings are written in single quotes with the same escaping rules as above.

[NULL](../sql-reference/syntax.md) is formatted as `\N`.

Each element of [Nested](../sql-reference/data-types/nested-data-structures/nested.md) structures is represented as array.

For example:

``` sql
CREATE TABLE nestedt
(
    `id` UInt8,
    `aux` Nested(
        a UInt8,
        b String
    )
)
ENGINE = TinyLog
```

``` sql
INSERT INTO nestedt Values ( 1, [1], ['a'])
```

``` sql
SELECT * FROM nestedt FORMAT TSV
```

``` text
1  [1]    ['a']
```

## TabSeparatedRaw {#tabseparatedraw}

Differs from `TabSeparated` format in that the rows are written without escaping.
When parsing with this format, tabs or linefeeds are not allowed in each field.

This format is also available under the name `TSVRaw`.

## TabSeparatedWithNames {#tabseparatedwithnames}

Differs from the `TabSeparated` format in that the column names are written in the first row.
During parsing, the first row is completely ignored. You can’t use column names to determine their position or to check their correctness.
(Support for parsing the header row may be added in the future.)

This format is also available under the name `TSVWithNames`.

## TabSeparatedWithNamesAndTypes {#tabseparatedwithnamesandtypes}

Differs from the `TabSeparated` format in that the column names are written to the first row, while the column types are in the second row.
During parsing, the first and second rows are completely ignored.

This format is also available under the name `TSVWithNamesAndTypes`.

## Template {#format-template}

This format allows specifying a custom format string with placeholders for values with a specified escaping rule.

It uses settings `format_template_resultset`, `format_template_row`, `format_template_rows_between_delimiter` and some settings of other formats (e.g. `output_format_json_quote_64bit_integers` when using `JSON` escaping, see further)

Setting `format_template_row` specifies path to file, which contains format string for rows with the following syntax:

`delimiter_1${column_1:serializeAs_1}delimiter_2${column_2:serializeAs_2} ... delimiter_N`,

where `delimiter_i` is a delimiter between values (`$` symbol can be escaped as `$$`),
`column_i` is a name or index of a column whose values are to be selected or inserted (if empty, then column will be skipped),
`serializeAs_i` is an escaping rule for the column values. The following escaping rules are supported:

-   `CSV`, `JSON`, `XML` (similarly to the formats of the same names)
-   `Escaped` (similarly to `TSV`)
-   `Quoted` (similarly to `Values`)
-   `Raw` (without escaping, similarly to `TSVRaw`)
-   `None` (no escaping rule, see further)

If an escaping rule is omitted, then `None` will be used. `XML` and `Raw` are suitable only for output.

So, for the following format string:

      `Search phrase: ${SearchPhrase:Quoted}, count: ${c:Escaped}, ad price: $$${price:JSON};`

the values of `SearchPhrase`, `c` and `price` columns, which are escaped as `Quoted`, `Escaped` and `JSON` will be printed (for select) or will be expected (for insert) between `Search phrase:`, `, count:`, `, ad price: $` and `;` delimiters respectively. For example:

`Search phrase: 'bathroom interior design', count: 2166, ad price: $3;`

The `format_template_rows_between_delimiter` setting specifies delimiter between rows, which is printed (or expected) after every row except the last one (`\n` by default)

Setting `format_template_resultset` specifies the path to file, which contains a format string for resultset. Format string for resultset has the same syntax as a format string for row and allows to specify a prefix, a suffix and a way to print some additional information. It contains the following placeholders instead of column names:

-   `data` is the rows with data in `format_template_row` format, separated by `format_template_rows_between_delimiter`. This placeholder must be the first placeholder in the format string.
-   `totals` is the row with total values in `format_template_row` format (when using WITH TOTALS)
-   `min` is the row with minimum values in `format_template_row` format (when extremes are set to 1)
-   `max` is the row with maximum values in `format_template_row` format (when extremes are set to 1)
-   `rows` is the total number of output rows
-   `rows_before_limit` is the minimal number of rows there would have been without LIMIT. Output only if the query contains LIMIT. If the query contains GROUP BY, rows_before_limit_at_least is the exact number of rows there would have been without a LIMIT.
-   `time` is the request execution time in seconds
-   `rows_read` is the number of rows has been read
-   `bytes_read` is the number of bytes (uncompressed) has been read

The placeholders `data`, `totals`, `min` and `max` must not have escaping rule specified (or `None` must be specified explicitly). The remaining placeholders may have any escaping rule specified.
If the `format_template_resultset` setting is an empty string, `${data}` is used as default value.
For insert queries format allows skipping some columns or some fields if prefix or suffix (see example).

Select example:

``` sql
SELECT SearchPhrase, count() AS c FROM test.hits GROUP BY SearchPhrase ORDER BY c DESC LIMIT 5 FORMAT Template SETTINGS
format_template_resultset = '/some/path/resultset.format', format_template_row = '/some/path/row.format', format_template_rows_between_delimiter = '\n    '
```

`/some/path/resultset.format`:

``` text
<!DOCTYPE HTML>
<html> <head> <title>Search phrases</title> </head>
 <body>
  <table border="1"> <caption>Search phrases</caption>
    <tr> <th>Search phrase</th> <th>Count</th> </tr>
    ${data}
  </table>
  <table border="1"> <caption>Max</caption>
    ${max}
  </table>
  <b>Processed ${rows_read:XML} rows in ${time:XML} sec</b>
 </body>
</html>
```

`/some/path/row.format`:

``` text
<tr> <td>${0:XML}</td> <td>${1:XML}</td> </tr>
```

Result:

``` html
<!DOCTYPE HTML>
<html> <head> <title>Search phrases</title> </head>
 <body>
  <table border="1"> <caption>Search phrases</caption>
    <tr> <th>Search phrase</th> <th>Count</th> </tr>
    <tr> <td></td> <td>8267016</td> </tr>
    <tr> <td>bathroom interior design</td> <td>2166</td> </tr>
    <tr> <td>yandex</td> <td>1655</td> </tr>
    <tr> <td>spring 2014 fashion</td> <td>1549</td> </tr>
    <tr> <td>freeform photos</td> <td>1480</td> </tr>
  </table>
  <table border="1"> <caption>Max</caption>
    <tr> <td></td> <td>8873898</td> </tr>
  </table>
  <b>Processed 3095973 rows in 0.1569913 sec</b>
 </body>
</html>
```

Insert example:

``` text
Some header
Page views: 5, User id: 4324182021466249494, Useless field: hello, Duration: 146, Sign: -1
Page views: 6, User id: 4324182021466249494, Useless field: world, Duration: 185, Sign: 1
Total rows: 2
```

``` sql
INSERT INTO UserActivity FORMAT Template SETTINGS
format_template_resultset = '/some/path/resultset.format', format_template_row = '/some/path/row.format'
```

`/some/path/resultset.format`:

``` text
Some header\n${data}\nTotal rows: ${:CSV}\n
```

`/some/path/row.format`:

``` text
Page views: ${PageViews:CSV}, User id: ${UserID:CSV}, Useless field: ${:CSV}, Duration: ${Duration:CSV}, Sign: ${Sign:CSV}
```

`PageViews`, `UserID`, `Duration` and `Sign` inside placeholders are names of columns in the table. Values after `Useless field` in rows and after `\nTotal rows:` in suffix will be ignored.
All delimiters in the input data must be strictly equal to delimiters in specified format strings.

## TemplateIgnoreSpaces {#templateignorespaces}

This format is suitable only for input.
Similar to `Template`, but skips whitespace characters between delimiters and values in the input stream. However, if format strings contain whitespace characters, these characters will be expected in the input stream. Also allows to specify empty placeholders (`${}` or `${:None}`) to split some delimiter into separate parts to ignore spaces between them. Such placeholders are used only for skipping whitespace characters.
It’s possible to read `JSON` using this format, if values of columns have the same order in all rows. For example, the following request can be used for inserting data from output example of format [JSON](#json):

``` sql
INSERT INTO table_name FORMAT TemplateIgnoreSpaces SETTINGS
format_template_resultset = '/some/path/resultset.format', format_template_row = '/some/path/row.format', format_template_rows_between_delimiter = ','
```

`/some/path/resultset.format`:

``` text
{${}"meta"${}:${:JSON},${}"data"${}:${}[${data}]${},${}"totals"${}:${:JSON},${}"extremes"${}:${:JSON},${}"rows"${}:${:JSON},${}"rows_before_limit_at_least"${}:${:JSON}${}}
```

`/some/path/row.format`:

``` text
{${}"SearchPhrase"${}:${}${phrase:JSON}${},${}"c"${}:${}${cnt:JSON}${}}
```

## TSKV {#tskv}

Similar to TabSeparated, but outputs a value in name=value format. Names are escaped the same way as in TabSeparated format, and the = symbol is also escaped.

``` text
SearchPhrase=   count()=8267016
SearchPhrase=bathroom interior design    count()=2166
SearchPhrase=yandex     count()=1655
SearchPhrase=2014 spring fashion    count()=1549
SearchPhrase=freeform photos       count()=1480
SearchPhrase=angelina jolie    count()=1245
SearchPhrase=omsk       count()=1112
SearchPhrase=photos of dog breeds    count()=1091
SearchPhrase=curtain designs        count()=1064
SearchPhrase=baku       count()=1000
```

[NULL](../sql-reference/syntax.md) is formatted as `\N`.

``` sql
SELECT * FROM t_null FORMAT TSKV
```

``` text
x=1    y=\N
```

When there is a large number of small columns, this format is ineffective, and there is generally no reason to use it. Nevertheless, it is no worse than JSONEachRow in terms of efficiency.

Both data output and parsing are supported in this format. For parsing, any order is supported for the values of different columns. It is acceptable for some values to be omitted – they are treated as equal to their default values. In this case, zeros and blank rows are used as default values. Complex values that could be specified in the table are not supported as defaults.

Parsing allows the presence of the additional field `tskv` without the equal sign or a value. This field is ignored.

## CSV {#csv}

Comma Separated Values format ([RFC](https://tools.ietf.org/html/rfc4180)).

When formatting, rows are enclosed in double-quotes. A double quote inside a string is output as two double quotes in a row. There are no other rules for escaping characters. Date and date-time are enclosed in double-quotes. Numbers are output without quotes. Values are separated by a delimiter character, which is `,` by default. The delimiter character is defined in the setting [format_csv_delimiter](../operations/settings/settings.md#settings-format_csv_delimiter). Rows are separated using the Unix line feed (LF). Arrays are serialized in CSV as follows: first, the array is serialized to a string as in TabSeparated format, and then the resulting string is output to CSV in double-quotes. Tuples in CSV format are serialized as separate columns (that is, their nesting in the tuple is lost).

``` bash
$ clickhouse-client --format_csv_delimiter="|" --query="INSERT INTO test.csv FORMAT CSV" < data.csv
```

\*By default, the delimiter is `,`. See the [format_csv_delimiter](../operations/settings/settings.md#settings-format_csv_delimiter) setting for more information.

When parsing, all values can be parsed either with or without quotes. Both double and single quotes are supported. Rows can also be arranged without quotes. In this case, they are parsed up to the delimiter character or line feed (CR or LF). In violation of the RFC, when parsing rows without quotes, the leading and trailing spaces and tabs are ignored. For the line feed, Unix (LF), Windows (CR LF) and Mac OS Classic (CR LF) types are all supported.

Empty unquoted input values are replaced with default values for the respective columns, if
[input_format_defaults_for_omitted_fields](../operations/settings/settings.md#session_settings-input_format_defaults_for_omitted_fields)
is enabled.

`NULL` is formatted as `\N` or `NULL` or an empty unquoted string (see settings [input_format_csv_unquoted_null_literal_as_null](../operations/settings/settings.md#settings-input_format_csv_unquoted_null_literal_as_null) and [input_format_defaults_for_omitted_fields](../operations/settings/settings.md#session_settings-input_format_defaults_for_omitted_fields)).

The CSV format supports the output of totals and extremes the same way as `TabSeparated`.

## CSVWithNames {#csvwithnames}

Also prints the header row, similar to `TabSeparatedWithNames`.

## CustomSeparated {#format-customseparated}

Similar to [Template](#format-template), but it prints or reads all columns and uses escaping rule from setting `format_custom_escaping_rule` and delimiters from settings `format_custom_field_delimiter`, `format_custom_row_before_delimiter`, `format_custom_row_after_delimiter`, `format_custom_row_between_delimiter`, `format_custom_result_before_delimiter` and `format_custom_result_after_delimiter`, not from format strings.
There is also `CustomSeparatedIgnoreSpaces` format, which is similar to `TemplateIgnoreSpaces`.

## JSON {#json}

Outputs data in JSON format. Besides data tables, it also outputs column names and types, along with some additional information: the total number of output rows, and the number of rows that could have been output if there weren’t a LIMIT. Example:

``` sql
SELECT SearchPhrase, count() AS c FROM test.hits GROUP BY SearchPhrase WITH TOTALS ORDER BY c DESC LIMIT 5 FORMAT JSON
```

``` json
{
        "meta":
        [
                {
                        "name": "'hello'",
                        "type": "String"
                },
                {
                        "name": "multiply(42, number)",
                        "type": "UInt64"
                },
                {
                        "name": "range(5)",
                        "type": "Array(UInt8)"
                }
        ],

        "data":
        [
                {
                        "'hello'": "hello",
                        "multiply(42, number)": "0",
                        "range(5)": [0,1,2,3,4]
                },
                {
                        "'hello'": "hello",
                        "multiply(42, number)": "42",
                        "range(5)": [0,1,2,3,4]
                },
                {
                        "'hello'": "hello",
                        "multiply(42, number)": "84",
                        "range(5)": [0,1,2,3,4]
                }
        ],

        "rows": 3,

        "rows_before_limit_at_least": 3
}
```

The JSON is compatible with JavaScript. To ensure this, some characters are additionally escaped: the slash `/` is escaped as `\/`; alternative line breaks `U+2028` and `U+2029`, which break some browsers, are escaped as `\uXXXX`. ASCII control characters are escaped: backspace, form feed, line feed, carriage return, and horizontal tab are replaced with `\b`, `\f`, `\n`, `\r`, `\t` , as well as the remaining bytes in the 00-1F range using `\uXXXX` sequences. Invalid UTF-8 sequences are changed to the replacement character � so the output text will consist of valid UTF-8 sequences. For compatibility with JavaScript, Int64 and UInt64 integers are enclosed in double-quotes by default. To remove the quotes, you can set the configuration parameter [output_format_json_quote_64bit_integers](../operations/settings/settings.md#session_settings-output_format_json_quote_64bit_integers) to 0.

`rows` – The total number of output rows.

`rows_before_limit_at_least` The minimal number of rows there would have been without LIMIT. Output only if the query contains LIMIT.
If the query contains GROUP BY, rows_before_limit_at_least is the exact number of rows there would have been without a LIMIT.

`totals` – Total values (when using WITH TOTALS).

`extremes` – Extreme values (when extremes are set to 1).

This format is only appropriate for outputting a query result, but not for parsing (retrieving data to insert in a table).

ClickHouse supports [NULL](../sql-reference/syntax.md), which is displayed as `null` in the JSON output. To enable `+nan`, `-nan`, `+inf`, `-inf` values in output, set the [output_format_json_quote_denormals](../operations/settings/settings.md#settings-output_format_json_quote_denormals) to 1.

**See Also**

-   [JSONEachRow](#jsoneachrow) format
-   [output_format_json_array_of_rows](../operations/settings/settings.md#output-format-json-array-of-rows) setting

## JSONString {#jsonstring}

Differs from JSON only in that data fields are output in strings, not in typed JSON values.

Example:

```json
{
        "meta":
        [
                {
                        "name": "'hello'",
                        "type": "String"
                },
                {
                        "name": "multiply(42, number)",
                        "type": "UInt64"
                },
                {
                        "name": "range(5)",
                        "type": "Array(UInt8)"
                }
        ],

        "data":
        [
                {
                        "'hello'": "hello",
                        "multiply(42, number)": "0",
                        "range(5)": "[0,1,2,3,4]"
                },
                {
                        "'hello'": "hello",
                        "multiply(42, number)": "42",
                        "range(5)": "[0,1,2,3,4]"
                },
                {
                        "'hello'": "hello",
                        "multiply(42, number)": "84",
                        "range(5)": "[0,1,2,3,4]"
                }
        ],

        "rows": 3,

        "rows_before_limit_at_least": 3
}
```

## JSONAsString {#jsonasstring}

In this format, a single JSON object is interpreted as a single value. If the input has several JSON objects (comma separated) they will be interpreted as separate rows.

This format can only be parsed for table with a single field of type [String](../sql-reference/data-types/string.md). The remaining columns must be set to [DEFAULT](../sql-reference/statements/create/table.md#default) or [MATERIALIZED](../sql-reference/statements/create/table.md#materialized), or omitted. Once you collect whole JSON object to string you can use [JSON functions](../sql-reference/functions/json-functions.md) to process it.

**Example**

Query:

``` sql
DROP TABLE IF EXISTS json_as_string;
CREATE TABLE json_as_string (json String) ENGINE = Memory;
INSERT INTO json_as_string (json) FORMAT JSONAsString {"foo":{"bar":{"x":"y"},"baz":1}},{},{"any json stucture":1}
SELECT * FROM json_as_string;
```

Result:

``` text
┌─json──────────────────────────────┐
│ {"foo":{"bar":{"x":"y"},"baz":1}} │
│ {}                                │
│ {"any json stucture":1}           │
└───────────────────────────────────┘
```

## JSONCompact {#jsoncompact}
## JSONCompactString {#jsoncompactstring}

Differs from JSON only in that data rows are output in arrays, not in objects.

Example:

``` json
// JSONCompact
{
        "meta":
        [
                {
                        "name": "'hello'",
                        "type": "String"
                },
                {
                        "name": "multiply(42, number)",
                        "type": "UInt64"
                },
                {
                        "name": "range(5)",
                        "type": "Array(UInt8)"
                }
        ],

        "data":
        [
                ["hello", "0", [0,1,2,3,4]],
                ["hello", "42", [0,1,2,3,4]],
                ["hello", "84", [0,1,2,3,4]]
        ],

        "rows": 3,

        "rows_before_limit_at_least": 3
}
```

```json
// JSONCompactString
{
        "meta":
        [
                {
                        "name": "'hello'",
                        "type": "String"
                },
                {
                        "name": "multiply(42, number)",
                        "type": "UInt64"
                },
                {
                        "name": "range(5)",
                        "type": "Array(UInt8)"
                }
        ],

        "data":
        [
                ["hello", "0", "[0,1,2,3,4]"],
                ["hello", "42", "[0,1,2,3,4]"],
                ["hello", "84", "[0,1,2,3,4]"]
        ],

        "rows": 3,

        "rows_before_limit_at_least": 3
}
```

## JSONEachRow {#jsoneachrow}
## JSONStringsEachRow {#jsonstringseachrow}
## JSONCompactEachRow {#jsoncompacteachrow}
## JSONCompactStringEachRow {#jsoncompactstringeachrow}

When using these formats, ClickHouse outputs rows as separated, newline-delimited JSON values, but the data as a whole is not valid JSON.

``` json
{"some_int":42,"some_str":"hello","some_tuple":[1,"a"]} // JSONEachRow
[42,"hello",[1,"a"]] // JSONCompactEachRow
["42","hello","(2,'a')"] // JSONCompactStringsEachRow
```

When inserting the data, you should provide a separate JSON value for each row.

## JSONEachRowWithProgress {#jsoneachrowwithprogress}
## JSONStringsEachRowWithProgress {#jsonstringseachrowwithprogress}

Differs from `JSONEachRow`/`JSONStringsEachRow` in that ClickHouse will also yield progress information as JSON values.

```json
{"row":{"'hello'":"hello","multiply(42, number)":"0","range(5)":[0,1,2,3,4]}}
{"row":{"'hello'":"hello","multiply(42, number)":"42","range(5)":[0,1,2,3,4]}}
{"row":{"'hello'":"hello","multiply(42, number)":"84","range(5)":[0,1,2,3,4]}}
{"progress":{"read_rows":"3","read_bytes":"24","written_rows":"0","written_bytes":"0","total_rows_to_read":"3"}}
```

## JSONCompactEachRowWithNamesAndTypes {#jsoncompacteachrowwithnamesandtypes}
## JSONCompactStringEachRowWithNamesAndTypes {#jsoncompactstringeachrowwithnamesandtypes}

Differs from `JSONCompactEachRow`/`JSONCompactStringEachRow` in that the column names and types are written as the first two rows.

```json
["'hello'", "multiply(42, number)", "range(5)"]
["String", "UInt64", "Array(UInt8)"]
["hello", "0", [0,1,2,3,4]]
["hello", "42", [0,1,2,3,4]]
["hello", "84", [0,1,2,3,4]]
```

### Inserting Data {#inserting-data}

``` sql
INSERT INTO UserActivity FORMAT JSONEachRow {"PageViews":5, "UserID":"4324182021466249494", "Duration":146,"Sign":-1} {"UserID":"4324182021466249494","PageViews":6,"Duration":185,"Sign":1}
```

ClickHouse allows:

-   Any order of key-value pairs in the object.
-   Omitting some values.

ClickHouse ignores spaces between elements and commas after the objects. You can pass all the objects in one line. You don’t have to separate them with line breaks.

**Omitted values processing**

ClickHouse substitutes omitted values with the default values for the corresponding [data types](../sql-reference/data-types/index.md).

If `DEFAULT expr` is specified, ClickHouse uses different substitution rules depending on the [input_format_defaults_for_omitted_fields](../operations/settings/settings.md#session_settings-input_format_defaults_for_omitted_fields) setting.

Consider the following table:

``` sql
CREATE TABLE IF NOT EXISTS example_table
(
    x UInt32,
    a DEFAULT x * 2
) ENGINE = Memory;
```

-   If `input_format_defaults_for_omitted_fields = 0`, then the default value for `x` and `a` equals `0` (as the default value for the `UInt32` data type).
-   If `input_format_defaults_for_omitted_fields = 1`, then the default value for `x` equals `0`, but the default value of `a` equals `x * 2`.

!!! note "Warning"
    When inserting data with `insert_sample_with_metadata = 1`, ClickHouse consumes more computational resources, compared to insertion with `insert_sample_with_metadata = 0`.

### Selecting Data {#selecting-data}

Consider the `UserActivity` table as an example:

``` text
┌──────────────UserID─┬─PageViews─┬─Duration─┬─Sign─┐
│ 4324182021466249494 │         5 │      146 │   -1 │
│ 4324182021466249494 │         6 │      185 │    1 │
└─────────────────────┴───────────┴──────────┴──────┘
```

The query `SELECT * FROM UserActivity FORMAT JSONEachRow` returns:

``` text
{"UserID":"4324182021466249494","PageViews":5,"Duration":146,"Sign":-1}
{"UserID":"4324182021466249494","PageViews":6,"Duration":185,"Sign":1}
```

Unlike the [JSON](#json) format, there is no substitution of invalid UTF-8 sequences. Values are escaped in the same way as for `JSON`.

!!! note "Note"
    Any set of bytes can be output in the strings. Use the `JSONEachRow` format if you are sure that the data in the table can be formatted as JSON without losing any information.

### Usage of Nested Structures {#jsoneachrow-nested}

If you have a table with [Nested](../sql-reference/data-types/nested-data-structures/nested.md) data type columns, you can insert JSON data with the same structure. Enable this feature with the [input_format_import_nested_json](../operations/settings/settings.md#settings-input_format_import_nested_json) setting.

For example, consider the following table:

``` sql
CREATE TABLE json_each_row_nested (n Nested (s String, i Int32) ) ENGINE = Memory
```

As you can see in the `Nested` data type description, ClickHouse treats each component of the nested structure as a separate column (`n.s` and `n.i` for our table). You can insert data in the following way:

``` sql
INSERT INTO json_each_row_nested FORMAT JSONEachRow {"n.s": ["abc", "def"], "n.i": [1, 23]}
```

To insert data as a hierarchical JSON object, set [input_format_import_nested_json=1](../operations/settings/settings.md#settings-input_format_import_nested_json).

``` json
{
    "n": {
        "s": ["abc", "def"],
        "i": [1, 23]
    }
}
```

Without this setting, ClickHouse throws an exception.

``` sql
SELECT name, value FROM system.settings WHERE name = 'input_format_import_nested_json'
```

``` text
┌─name────────────────────────────┬─value─┐
│ input_format_import_nested_json │ 0     │
└─────────────────────────────────┴───────┘
```

``` sql
INSERT INTO json_each_row_nested FORMAT JSONEachRow {"n": {"s": ["abc", "def"], "i": [1, 23]}}
```

``` text
Code: 117. DB::Exception: Unknown field found while parsing JSONEachRow format: n: (at row 1)
```

``` sql
SET input_format_import_nested_json=1
INSERT INTO json_each_row_nested FORMAT JSONEachRow {"n": {"s": ["abc", "def"], "i": [1, 23]}}
SELECT * FROM json_each_row_nested
```

``` text
┌─n.s───────────┬─n.i────┐
│ ['abc','def'] │ [1,23] │
└───────────────┴────────┘
```

## Native {#native}

The most efficient format. Data is written and read by blocks in binary format. For each block, the number of rows, number of columns, column names and types, and parts of columns in this block are recorded one after another. In other words, this format is “columnar” – it doesn’t convert columns to rows. This is the format used in the native interface for interaction between servers, for using the command-line client, and for C++ clients.

You can use this format to quickly generate dumps that can only be read by the ClickHouse DBMS. It doesn’t make sense to work with this format yourself.

## Null {#null}

Nothing is output. However, the query is processed, and when using the command-line client, data is transmitted to the client. This is used for tests, including performance testing.
Obviously, this format is only appropriate for output, not for parsing.

## Pretty {#pretty}

Outputs data as Unicode-art tables, also using ANSI-escape sequences for setting colours in the terminal.
A full grid of the table is drawn, and each row occupies two lines in the terminal.
Each result block is output as a separate table. This is necessary so that blocks can be output without buffering results (buffering would be necessary in order to pre-calculate the visible width of all the values).

[NULL](../sql-reference/syntax.md) is output as `ᴺᵁᴸᴸ`.

Example (shown for the [PrettyCompact](#prettycompact) format):

``` sql
SELECT * FROM t_null
```

``` text
┌─x─┬────y─┐
│ 1 │ ᴺᵁᴸᴸ │
└───┴──────┘
```

Rows are not escaped in Pretty\* formats. Example is shown for the [PrettyCompact](#prettycompact) format:

``` sql
SELECT 'String with \'quotes\' and \t character' AS Escaping_test
```

``` text
┌─Escaping_test────────────────────────┐
│ String with 'quotes' and      character │
└──────────────────────────────────────┘
```

To avoid dumping too much data to the terminal, only the first 10,000 rows are printed. If the number of rows is greater than or equal to 10,000, the message “Showed first 10 000” is printed.
This format is only appropriate for outputting a query result, but not for parsing (retrieving data to insert in a table).

The Pretty format supports outputting total values (when using WITH TOTALS) and extremes (when ‘extremes’ is set to 1). In these cases, total values and extreme values are output after the main data, in separate tables. Example (shown for the [PrettyCompact](#prettycompact) format):

``` sql
SELECT EventDate, count() AS c FROM test.hits GROUP BY EventDate WITH TOTALS ORDER BY EventDate FORMAT PrettyCompact
```

``` text
┌──EventDate─┬───────c─┐
│ 2014-03-17 │ 1406958 │
│ 2014-03-18 │ 1383658 │
│ 2014-03-19 │ 1405797 │
│ 2014-03-20 │ 1353623 │
│ 2014-03-21 │ 1245779 │
│ 2014-03-22 │ 1031592 │
│ 2014-03-23 │ 1046491 │
└────────────┴─────────┘

Totals:
┌──EventDate─┬───────c─┐
│ 1970-01-01 │ 8873898 │
└────────────┴─────────┘

Extremes:
┌──EventDate─┬───────c─┐
│ 2014-03-17 │ 1031592 │
│ 2014-03-23 │ 1406958 │
└────────────┴─────────┘
```

## PrettyCompact {#prettycompact}

Differs from [Pretty](#pretty) in that the grid is drawn between rows and the result is more compact.
This format is used by default in the command-line client in interactive mode.

## PrettyCompactMonoBlock {#prettycompactmonoblock}

Differs from [PrettyCompact](#prettycompact) in that up to 10,000 rows are buffered, then output as a single table, not by blocks.

## PrettyNoEscapes {#prettynoescapes}

Differs from Pretty in that ANSI-escape sequences aren’t used. This is necessary for displaying this format in a browser, as well as for using the ‘watch’ command-line utility.

Example:

``` bash
$ watch -n1 "clickhouse-client --query='SELECT event, value FROM system.events FORMAT PrettyCompactNoEscapes'"
```

You can use the HTTP interface for displaying in the browser.

### PrettyCompactNoEscapes {#prettycompactnoescapes}

The same as the previous setting.

### PrettySpaceNoEscapes {#prettyspacenoescapes}

The same as the previous setting.

## PrettySpace {#prettyspace}

Differs from [PrettyCompact](#prettycompact) in that whitespace (space characters) is used instead of the grid.

## RowBinary {#rowbinary}

Formats and parses data by row in binary format. Rows and values are listed consecutively, without separators.
This format is less efficient than the Native format since it is row-based.

Integers use fixed-length little-endian representation. For example, UInt64 uses 8 bytes.
DateTime is represented as UInt32 containing the Unix timestamp as the value.
Date is represented as a UInt16 object that contains the number of days since 1970-01-01 as the value.
String is represented as a varint length (unsigned [LEB128](https://en.wikipedia.org/wiki/LEB128)), followed by the bytes of the string.
FixedString is represented simply as a sequence of bytes.

Array is represented as a varint length (unsigned [LEB128](https://en.wikipedia.org/wiki/LEB128)), followed by successive elements of the array.

For [NULL](../sql-reference/syntax.md#null-literal) support, an additional byte containing 1 or 0 is added before each [Nullable](../sql-reference/data-types/nullable.md) value. If 1, then the value is `NULL` and this byte is interpreted as a separate value. If 0, the value after the byte is not `NULL`.

## RowBinaryWithNamesAndTypes {#rowbinarywithnamesandtypes}

Similar to [RowBinary](#rowbinary), but with added header:

-   [LEB128](https://en.wikipedia.org/wiki/LEB128)-encoded number of columns (N)
-   N `String`s specifying column names
-   N `String`s specifying column types

## Values {#data-format-values}

Prints every row in brackets. Rows are separated by commas. There is no comma after the last row. The values inside the brackets are also comma-separated. Numbers are output in a decimal format without quotes. Arrays are output in square brackets. Strings, dates, and dates with times are output in quotes. Escaping rules and parsing are similar to the [TabSeparated](#tabseparated) format. During formatting, extra spaces aren’t inserted, but during parsing, they are allowed and skipped (except for spaces inside array values, which are not allowed). [NULL](../sql-reference/syntax.md) is represented as `NULL`.

The minimum set of characters that you need to escape when passing data in Values ​​format: single quotes and backslashes.

This is the format that is used in `INSERT INTO t VALUES ...`, but you can also use it for formatting query results.

See also: [input_format_values_interpret_expressions](../operations/settings/settings.md#settings-input_format_values_interpret_expressions) and [input_format_values_deduce_templates_of_expressions](../operations/settings/settings.md#settings-input_format_values_deduce_templates_of_expressions) settings.

## Vertical {#vertical}

Prints each value on a separate line with the column name specified. This format is convenient for printing just one or a few rows if each row consists of a large number of columns.

[NULL](../sql-reference/syntax.md) is output as `ᴺᵁᴸᴸ`.

Example:

``` sql
SELECT * FROM t_null FORMAT Vertical
```

``` text
Row 1:
──────
x: 1
y: ᴺᵁᴸᴸ
```

Rows are not escaped in Vertical format:

``` sql
SELECT 'string with \'quotes\' and \t with some special \n characters' AS test FORMAT Vertical
```

``` text
Row 1:
──────
test: string with 'quotes' and      with some special
 characters
```

This format is only appropriate for outputting a query result, but not for parsing (retrieving data to insert in a table).

## VerticalRaw {#verticalraw}

Similar to [Vertical](#vertical), but with escaping disabled. This format is only suitable for outputting query results, not for parsing (receiving data and inserting it in the table).

## XML {#xml}

XML format is suitable only for output, not for parsing. Example:

``` xml
<?xml version='1.0' encoding='UTF-8' ?>
<result>
        <meta>
                <columns>
                        <column>
                                <name>SearchPhrase</name>
                                <type>String</type>
                        </column>
                        <column>
                                <name>count()</name>
                                <type>UInt64</type>
                        </column>
                </columns>
        </meta>
        <data>
                <row>
                        <SearchPhrase></SearchPhrase>
                        <field>8267016</field>
                </row>
                <row>
                        <SearchPhrase>bathroom interior design</SearchPhrase>
                        <field>2166</field>
                </row>
                <row>
                        <SearchPhrase>yandex</SearchPhrase>
                        <field>1655</field>
                </row>
                <row>
                        <SearchPhrase>2014 spring fashion</SearchPhrase>
                        <field>1549</field>
                </row>
                <row>
                        <SearchPhrase>freeform photos</SearchPhrase>
                        <field>1480</field>
                </row>
                <row>
                        <SearchPhrase>angelina jolie</SearchPhrase>
                        <field>1245</field>
                </row>
                <row>
                        <SearchPhrase>omsk</SearchPhrase>
                        <field>1112</field>
                </row>
                <row>
                        <SearchPhrase>photos of dog breeds</SearchPhrase>
                        <field>1091</field>
                </row>
                <row>
                        <SearchPhrase>curtain designs</SearchPhrase>
                        <field>1064</field>
                </row>
                <row>
                        <SearchPhrase>baku</SearchPhrase>
                        <field>1000</field>
                </row>
        </data>
        <rows>10</rows>
        <rows_before_limit_at_least>141137</rows_before_limit_at_least>
</result>
```

If the column name does not have an acceptable format, just ‘field’ is used as the element name. In general, the XML structure follows the JSON structure.
Just as for JSON, invalid UTF-8 sequences are changed to the replacement character � so the output text will consist of valid UTF-8 sequences.

In string values, the characters `<` and `&` are escaped as `<` and `&`.

Arrays are output as `<array><elem>Hello</elem><elem>World</elem>...</array>`,and tuples as `<tuple><elem>Hello</elem><elem>World</elem>...</tuple>`.

## CapnProto {#capnproto}

Cap’n Proto is a binary message format similar to Protocol Buffers and Thrift, but not like JSON or MessagePack.

Cap’n Proto messages are strictly typed and not self-describing, meaning they need an external schema description. The schema is applied on the fly and cached for each query.

``` bash
$ cat capnproto_messages.bin | clickhouse-client --query "INSERT INTO test.hits FORMAT CapnProto SETTINGS format_schema='schema:Message'"
```

Where `schema.capnp` looks like this:

``` capnp
struct Message {
  SearchPhrase @0 :Text;
  c @1 :Uint64;
}
```

Deserialization is effective and usually doesn’t increase the system load.

See also [Format Schema](#formatschema).

## Protobuf {#protobuf}

Protobuf - is a [Protocol Buffers](https://developers.google.com/protocol-buffers/) format.

This format requires an external format schema. The schema is cached between queries.
ClickHouse supports both `proto2` and `proto3` syntaxes. Repeated/optional/required fields are supported.

Usage examples:

``` sql
SELECT * FROM test.table FORMAT Protobuf SETTINGS format_schema = 'schemafile:MessageType'
```

``` bash
cat protobuf_messages.bin | clickhouse-client --query "INSERT INTO test.table FORMAT Protobuf SETTINGS format_schema='schemafile:MessageType'"
```

where the file `schemafile.proto` looks like this:

``` capnp
syntax = "proto3";

message MessageType {
  string name = 1;
  string surname = 2;
  uint32 birthDate = 3;
  repeated string phoneNumbers = 4;
};
```

To find the correspondence between table columns and fields of Protocol Buffers’ message type ClickHouse compares their names.
This comparison is case-insensitive and the characters `_` (underscore) and `.` (dot) are considered as equal.
If types of a column and a field of Protocol Buffers’ message are different the necessary conversion is applied.

Nested messages are supported. For example, for the field `z` in the following message type

``` capnp
message MessageType {
  message XType {
    message YType {
      int32 z;
    };
    repeated YType y;
  };
  XType x;
};
```

ClickHouse tries to find a column named `x.y.z` (or `x_y_z` or `X.y_Z` and so on).
Nested messages are suitable to input or output a [nested data structures](../sql-reference/data-types/nested-data-structures/nested.md).

Default values defined in a protobuf schema like this

``` capnp
syntax = "proto2";

message MessageType {
  optional int32 result_per_page = 3 [default = 10];
}
```

are not applied; the [table defaults](../sql-reference/statements/create/table.md#create-default-values) are used instead of them.

ClickHouse inputs and outputs protobuf messages in the `length-delimited` format.
It means before every message should be written its length as a [varint](https://developers.google.com/protocol-buffers/docs/encoding#varints).
See also [how to read/write length-delimited protobuf messages in popular languages](https://cwiki.apache.org/confluence/display/GEODE/Delimiting+Protobuf+Messages).

## ProtobufSingle {#protobufsingle}

Same as [Protobuf](#protobuf) but for storing/parsing single Protobuf message without length delimiters.

## Avro {#data-format-avro}

[Apache Avro](https://avro.apache.org/) is a row-oriented data serialization framework developed within Apache’s Hadoop project.

ClickHouse Avro format supports reading and writing [Avro data files](https://avro.apache.org/docs/current/spec.html#Object+Container+Files).

### Data Types Matching {#data_types-matching}

The table below shows supported data types and how they match ClickHouse [data types](../sql-reference/data-types/index.md) in `INSERT` and `SELECT` queries.

| Avro data type `INSERT`                     | ClickHouse data type                                                                                                  | Avro data type `SELECT`      |
|---------------------------------------------|-----------------------------------------------------------------------------------------------------------------------|------------------------------|
| `boolean`, `int`, `long`, `float`, `double` | [Int(8\|16\|32)](../sql-reference/data-types/int-uint.md), [UInt(8\|16\|32)](../sql-reference/data-types/int-uint.md) | `int`                        |
| `boolean`, `int`, `long`, `float`, `double` | [Int64](../sql-reference/data-types/int-uint.md), [UInt64](../sql-reference/data-types/int-uint.md)                   | `long`                       |
| `boolean`, `int`, `long`, `float`, `double` | [Float32](../sql-reference/data-types/float.md)                                                                       | `float`                      |
| `boolean`, `int`, `long`, `float`, `double` | [Float64](../sql-reference/data-types/float.md)                                                                       | `double`                     |
| `bytes`, `string`, `fixed`, `enum`          | [String](../sql-reference/data-types/string.md)                                                                       | `bytes`                      |
| `bytes`, `string`, `fixed`                  | [FixedString(N)](../sql-reference/data-types/fixedstring.md)                                                          | `fixed(N)`                   |
| `enum`                                      | [Enum(8\|16)](../sql-reference/data-types/enum.md)                                                                    | `enum`                       |
| `array(T)`                                  | [Array(T)](../sql-reference/data-types/array.md)                                                                      | `array(T)`                   |
| `union(null, T)`, `union(T, null)`          | [Nullable(T)](../sql-reference/data-types/date.md)                                                                    | `union(null, T)`             |
| `null`                                      | [Nullable(Nothing)](../sql-reference/data-types/special-data-types/nothing.md)                                        | `null`                       |
| `int (date)` \*                             | [Date](../sql-reference/data-types/date.md)                                                                           | `int (date)` \*              |
| `long (timestamp-millis)` \*                | [DateTime64(3)](../sql-reference/data-types/datetime.md)                                                              | `long (timestamp-millis)` \* |
| `long (timestamp-micros)` \*                | [DateTime64(6)](../sql-reference/data-types/datetime.md)                                                              | `long (timestamp-micros)` \* |

\* [Avro logical types](https://avro.apache.org/docs/current/spec.html#Logical+Types)

Unsupported Avro data types: `record` (non-root), `map`

Unsupported Avro logical data types: `time-millis`, `time-micros`, `duration`

### Inserting Data {#inserting-data-1}

To insert data from an Avro file into ClickHouse table:

``` bash
$ cat file.avro | clickhouse-client --query="INSERT INTO {some_table} FORMAT Avro"
```

The root schema of input Avro file must be of `record` type.

To find the correspondence between table columns and fields of Avro schema ClickHouse compares their names. This comparison is case-sensitive.
Unused fields are skipped.

Data types of ClickHouse table columns can differ from the corresponding fields of the Avro data inserted. When inserting data, ClickHouse interprets data types according to the table above and then [casts](../sql-reference/functions/type-conversion-functions.md#type_conversion_function-cast) the data to corresponding column type.

### Selecting Data {#selecting-data-1}

To select data from ClickHouse table into an Avro file:

``` bash
$ clickhouse-client --query="SELECT * FROM {some_table} FORMAT Avro" > file.avro
```

Column names must:

-   start with `[A-Za-z_]`
-   subsequently contain only `[A-Za-z0-9_]`

Output Avro file compression and sync interval can be configured with [output_format_avro_codec](../operations/settings/settings.md#settings-output_format_avro_codec) and [output_format_avro_sync_interval](../operations/settings/settings.md#settings-output_format_avro_sync_interval) respectively.

## AvroConfluent {#data-format-avro-confluent}

AvroConfluent supports decoding single-object Avro messages commonly used with [Kafka](https://kafka.apache.org/) and [Confluent Schema Registry](https://docs.confluent.io/current/schema-registry/index.html).

Each Avro message embeds a schema id that can be resolved to the actual schema with help of the Schema Registry.

Schemas are cached once resolved.

Schema Registry URL is configured with [format_avro_schema_registry_url](../operations/settings/settings.md#format_avro_schema_registry_url).

### Data Types Matching {#data_types-matching-1}

Same as [Avro](#data-format-avro).

### Usage {#usage}

To quickly verify schema resolution you can use [kafkacat](https://github.com/edenhill/kafkacat) with [clickhouse-local](../operations/utilities/clickhouse-local.md):

``` bash
$ kafkacat -b kafka-broker  -C -t topic1 -o beginning -f '%s' -c 3 | clickhouse-local   --input-format AvroConfluent --format_avro_schema_registry_url 'http://schema-registry' -S "field1 Int64, field2 String"  -q 'select *  from table'
1 a
2 b
3 c
```

To use `AvroConfluent` with [Kafka](../engines/table-engines/integrations/kafka.md):

``` sql
CREATE TABLE topic1_stream
(
    field1 String,
    field2 String
)
ENGINE = Kafka()
SETTINGS
kafka_broker_list = 'kafka-broker',
kafka_topic_list = 'topic1',
kafka_group_name = 'group1',
kafka_format = 'AvroConfluent';

SET format_avro_schema_registry_url = 'http://schema-registry';

SELECT * FROM topic1_stream;
```

!!! note "Warning"
    Setting `format_avro_schema_registry_url` needs to be configured in `users.xml` to maintain it’s value after a restart. Also you can use the `format_avro_schema_registry_url` setting of the `Kafka` table engine.

## Parquet {#data-format-parquet}

[Apache Parquet](https://parquet.apache.org/) is a columnar storage format widespread in the Hadoop ecosystem. ClickHouse supports read and write operations for this format.

### Data Types Matching {#data_types-matching-2}

The table below shows supported data types and how they match ClickHouse [data types](../sql-reference/data-types/index.md) in `INSERT` and `SELECT` queries.

| Parquet data type (`INSERT`) | ClickHouse data type                                      | Parquet data type (`SELECT`) |
|------------------------------|-----------------------------------------------------------|------------------------------|
| `UINT8`, `BOOL`              | [UInt8](../sql-reference/data-types/int-uint.md)          | `UINT8`                      |
| `INT8`                       | [Int8](../sql-reference/data-types/int-uint.md)           | `INT8`                       |
| `UINT16`                     | [UInt16](../sql-reference/data-types/int-uint.md)         | `UINT16`                     |
| `INT16`                      | [Int16](../sql-reference/data-types/int-uint.md)          | `INT16`                      |
| `UINT32`                     | [UInt32](../sql-reference/data-types/int-uint.md)         | `UINT32`                     |
| `INT32`                      | [Int32](../sql-reference/data-types/int-uint.md)          | `INT32`                      |
| `UINT64`                     | [UInt64](../sql-reference/data-types/int-uint.md)         | `UINT64`                     |
| `INT64`                      | [Int64](../sql-reference/data-types/int-uint.md)          | `INT64`                      |
| `FLOAT`, `HALF_FLOAT`        | [Float32](../sql-reference/data-types/float.md)           | `FLOAT`                      |
| `DOUBLE`                     | [Float64](../sql-reference/data-types/float.md)           | `DOUBLE`                     |
| `DATE32`                     | [Date](../sql-reference/data-types/date.md)               | `UINT16`                     |
| `DATE64`, `TIMESTAMP`        | [DateTime](../sql-reference/data-types/datetime.md)       | `UINT32`                     |
| `STRING`, `BINARY`           | [String](../sql-reference/data-types/string.md)           | `STRING`                     |
| —                            | [FixedString](../sql-reference/data-types/fixedstring.md) | `STRING`                     |
| `DECIMAL`                    | [Decimal](../sql-reference/data-types/decimal.md)         | `DECIMAL`                    |

ClickHouse supports configurable precision of `Decimal` type. The `INSERT` query treats the Parquet `DECIMAL` type as the ClickHouse `Decimal128` type.

Unsupported Parquet data types: `DATE32`, `TIME32`, `FIXED_SIZE_BINARY`, `JSON`, `UUID`, `ENUM`.

Data types of ClickHouse table columns can differ from the corresponding fields of the Parquet data inserted. When inserting data, ClickHouse interprets data types according to the table above and then [cast](../sql-reference/functions/type-conversion-functions/#type_conversion_function-cast) the data to that data type which is set for the ClickHouse table column.

### Inserting and Selecting Data {#inserting-and-selecting-data}

You can insert Parquet data from a file into ClickHouse table by the following command:

``` bash
$ cat {filename} | clickhouse-client --query="INSERT INTO {some_table} FORMAT Parquet"
```

You can select data from a ClickHouse table and save them into some file in the Parquet format by the following command:

``` bash
$ clickhouse-client --query="SELECT * FROM {some_table} FORMAT Parquet" > {some_file.pq}
```

To exchange data with Hadoop, you can use [HDFS table engine](../engines/table-engines/integrations/hdfs.md).

## Arrow {#data-format-arrow}

[Apache Arrow](https://arrow.apache.org/) comes with two built-in columnar storage formats. ClickHouse supports read and write operations for these formats.

<<<<<<< HEAD
`Arrow` is Apache Arrow’s "file mode" format. It is designed for in-memory random access.

### Data Types Matching {#data_types-matching-arrow}

The table below shows supported data types and how they match ClickHouse [data types](../sql-reference/data-types/index.md) in `INSERT` and `SELECT` queries.

| Arrow data type (`INSERT`) | ClickHouse data type                                | Arrow data type (`SELECT`) |
|----------------------------|-----------------------------------------------------|----------------------------|
| `UINT8`, `BOOL`            | [UInt8](../sql-reference/data-types/int-uint.md)    | `UINT8`                    |
| `INT8`                     | [Int8](../sql-reference/data-types/int-uint.md)     | `INT8`                     |
| `UINT16`                   | [UInt16](../sql-reference/data-types/int-uint.md)   | `UINT16`                   |
| `INT16`                    | [Int16](../sql-reference/data-types/int-uint.md)    | `INT16`                    |
| `UINT32`                   | [UInt32](../sql-reference/data-types/int-uint.md)   | `UINT32`                   |
| `INT32`                    | [Int32](../sql-reference/data-types/int-uint.md)    | `INT32`                    |
| `UINT64`                   | [UInt64](../sql-reference/data-types/int-uint.md)   | `UINT64`                   |
| `INT64`                    | [Int64](../sql-reference/data-types/int-uint.md)    | `INT64`                    |
| `FLOAT`, `HALF_FLOAT`      | [Float32](../sql-reference/data-types/float.md)     | `FLOAT32`                  |
| `DOUBLE`                   | [Float64](../sql-reference/data-types/float.md)     | `FLOAT64`                  |
| `DATE32`                   | [Date](../sql-reference/data-types/date.md)         | `UINT16`                   |
| `DATE64`, `TIMESTAMP`      | [DateTime](../sql-reference/data-types/datetime.md) | `UINT32`                   |
| `STRING`, `BINARY`         | [String](../sql-reference/data-types/string.md)     | `UTF8`                     |
| `STRING`, `BINARY`         | [FixedString](../sql-reference/data-types/fixedstring.md)   | `UTF8`                        |
| `DECIMAL`                  | [Decimal](../sql-reference/data-types/decimal.md)   | `DECIMAL`                  |
| `DECIMAL256`               | [Decimal256](../sql-reference/data-types/decimal.md)| `DECIMAL256`               |
| `LIST`                     | [Array](../sql-reference/data-types/array.md)       | `LIST`                     |

Arrays can be nested and can have a value of the `Nullable` type as an argument.

ClickHouse supports configurable precision of the `Decimal` type. The `INSERT` query treats the Arrow `DECIMAL` type as the ClickHouse `Decimal128` type.

Unsupported Arrow data types: `TIME32`, `FIXED_SIZE_BINARY`, `JSON`, `UUID`, `ENUM`.

The data types of ClickHouse table columns do not have to match the corresponding Arrow data fields. When inserting data, ClickHouse interprets data types according to the table above and then [casts](../sql-reference/functions/type-conversion-functions.md#type_conversion_function-cast) the data to the data type set for the ClickHouse table column.

### Inserting Data {#inserting-data-arrow}

You can insert Arrow data from a file into ClickHouse table by the following command:

``` bash
$ cat filename.arrow | clickhouse-client --query="INSERT INTO some_table FORMAT Arrow"
```

### Selecting Data {#selecting-data-arrow}

You can select data from a ClickHouse table and save them into some file in the Arrow format by the following command:

``` bash
$ clickhouse-client --query="SELECT * FROM {some_table} FORMAT Arrow" > {filename.arrow}
```
=======
`Arrow` is Apache Arrow’s “file mode” format. It is designed for in-memory random access.
>>>>>>> 2f0a3316

## ArrowStream {#data-format-arrow-stream}

`ArrowStream` is Apache Arrow’s “stream mode” format. It is designed for in-memory stream processing.

## ORC {#data-format-orc}

[Apache ORC](https://orc.apache.org/) is a columnar storage format widespread in the [Hadoop](https://hadoop.apache.org/) ecosystem.

### Data Types Matching {#data_types-matching-3}

The table below shows supported data types and how they match ClickHouse [data types](../sql-reference/data-types/index.md) in `INSERT` and `SELECT` queries.

| ORC data type (`INSERT`) | ClickHouse data type                                | ORC data type (`SELECT`) |
|--------------------------|-----------------------------------------------------|--------------------------|
| `UINT8`, `BOOL`          | [UInt8](../sql-reference/data-types/int-uint.md)    | `UINT8`                  |
| `INT8`                   | [Int8](../sql-reference/data-types/int-uint.md)     | `INT8`                   |
| `UINT16`                 | [UInt16](../sql-reference/data-types/int-uint.md)   | `UINT16`                 |
| `INT16`                  | [Int16](../sql-reference/data-types/int-uint.md)    | `INT16`                  |
| `UINT32`                 | [UInt32](../sql-reference/data-types/int-uint.md)   | `UINT32`                 |
| `INT32`                  | [Int32](../sql-reference/data-types/int-uint.md)    | `INT32`                  |
| `UINT64`                 | [UInt64](../sql-reference/data-types/int-uint.md)   | `UINT64`                 |
| `INT64`                  | [Int64](../sql-reference/data-types/int-uint.md)    | `INT64`                  |
| `FLOAT`, `HALF_FLOAT`    | [Float32](../sql-reference/data-types/float.md)     | `FLOAT`                  |
| `DOUBLE`                 | [Float64](../sql-reference/data-types/float.md)     | `DOUBLE`                 |
| `DATE32`                 | [Date](../sql-reference/data-types/date.md)         | `DATE32`                 |
| `DATE64`, `TIMESTAMP`    | [DateTime](../sql-reference/data-types/datetime.md) | `TIMESTAMP`              |
| `STRING`, `BINARY`       | [String](../sql-reference/data-types/string.md)     | `BINARY`                 |
| `DECIMAL`                | [Decimal](../sql-reference/data-types/decimal.md)   | `DECIMAL`                |
| `-`                      | [Array](../sql-reference/data-types/array.md)       | `LIST`                   |

ClickHouse supports configurable precision of the `Decimal` type. The `INSERT` query treats the ORC `DECIMAL` type as the ClickHouse `Decimal128` type.

Unsupported ORC data types: `TIME32`, `FIXED_SIZE_BINARY`, `JSON`, `UUID`, `ENUM`.

The data types of ClickHouse table columns don’t have to match the corresponding ORC data fields. When inserting data, ClickHouse interprets data types according to the table above and then [casts](../sql-reference/functions/type-conversion-functions.md#type_conversion_function-cast) the data to the data type set for the ClickHouse table column.

### Inserting Data {#inserting-data-2}

You can insert ORC data from a file into ClickHouse table by the following command:

``` bash
$ cat filename.orc | clickhouse-client --query="INSERT INTO some_table FORMAT ORC"
```

### Selecting Data {#selecting-data-2}

You can select data from a ClickHouse table and save them into some file in the ORC format by the following command:

``` bash
$ clickhouse-client --query="SELECT * FROM {some_table} FORMAT ORC" > {filename.orc}
```

To exchange data with Hadoop, you can use [HDFS table engine](../engines/table-engines/integrations/hdfs.md).

## LineAsString {#lineasstring}

In this format, every line of input data is interpreted as a single string value. This format can only be parsed for table with a single field of type [String](../sql-reference/data-types/string.md). The remaining columns must be set to [DEFAULT](../sql-reference/statements/create/table.md#default) or [MATERIALIZED](../sql-reference/statements/create/table.md#materialized), or omitted.

**Example**

Query:

``` sql
DROP TABLE IF EXISTS line_as_string;
CREATE TABLE line_as_string (field String) ENGINE = Memory;
INSERT INTO line_as_string FORMAT LineAsString "I love apple", "I love banana", "I love orange";
SELECT * FROM line_as_string;
```

Result:

``` text
┌─field─────────────────────────────────────────────┐
│ "I love apple", "I love banana", "I love orange"; │
└───────────────────────────────────────────────────┘
```

## Regexp {#data-format-regexp}

Each line of imported data is parsed according to the regular expression.

When working with the `Regexp` format, you can use the following settings:

- `format_regexp` — [String](../sql-reference/data-types/string.md). Contains regular expression in the [re2](https://github.com/google/re2/wiki/Syntax) format.
- `format_regexp_escaping_rule` — [String](../sql-reference/data-types/string.md). The following escaping rules are supported:
    - CSV (similarly to [CSV](#csv))
    - JSON (similarly to [JSONEachRow](#jsoneachrow))
    - Escaped (similarly to [TSV](#tabseparated))
    - Quoted (similarly to [Values](#data-format-values))
    - Raw (extracts subpatterns as a whole, no escaping rules)
- `format_regexp_skip_unmatched` — [UInt8](../sql-reference/data-types/int-uint.md). Defines the need to throw an exeption in case the `format_regexp` expression does not match the imported data. Can be set to `0` or `1`.

**Usage**

The regular expression from `format_regexp` setting is applied to every line of imported data. The number of subpatterns in the regular expression must be equal to the number of columns in imported dataset.

Lines of the imported data must be separated by newline character `'\n'` or DOS-style newline `"\r\n"`.

The content of every matched subpattern is parsed with the method of corresponding data type, according to `format_regexp_escaping_rule` setting.

If the regular expression does not match the line and `format_regexp_skip_unmatched` is set to 1, the line is silently skipped. If `format_regexp_skip_unmatched` is set to 0, exception is thrown.

**Example**

Consider the file data.tsv:

```text
id: 1 array: [1,2,3] string: str1 date: 2020-01-01
id: 2 array: [1,2,3] string: str2 date: 2020-01-02
id: 3 array: [1,2,3] string: str3 date: 2020-01-03
```
and the table:

```sql
CREATE TABLE imp_regex_table (id UInt32, array Array(UInt32), string String, date Date) ENGINE = Memory;
```

Import command:

```bash
$ cat data.tsv | clickhouse-client  --query "INSERT INTO imp_regex_table FORMAT Regexp SETTINGS format_regexp='id: (.+?) array: (.+?) string: (.+?) date: (.+?)', format_regexp_escaping_rule='Escaped', format_regexp_skip_unmatched=0;"
```

Query:

```sql
SELECT * FROM imp_regex_table;
```

Result:

```text
┌─id─┬─array───┬─string─┬───────date─┐
│  1 │ [1,2,3] │ str1   │ 2020-01-01 │
│  2 │ [1,2,3] │ str2   │ 2020-01-02 │
│  3 │ [1,2,3] │ str3   │ 2020-01-03 │
└────┴─────────┴────────┴────────────┘
```

## Format Schema {#formatschema}

The file name containing the format schema is set by the setting `format_schema`.
It’s required to set this setting when it is used one of the formats `Cap'n Proto` and `Protobuf`.
The format schema is a combination of a file name and the name of a message type in this file, delimited by a colon,
e.g. `schemafile.proto:MessageType`.
If the file has the standard extension for the format (for example, `.proto` for `Protobuf`),
it can be omitted and in this case, the format schema looks like `schemafile:MessageType`.

If you input or output data via the [client](../interfaces/cli.md) in the [interactive mode](../interfaces/cli.md#cli_usage), the file name specified in the format schema
can contain an absolute path or a path relative to the current directory on the client.
If you use the client in the [batch mode](../interfaces/cli.md#cli_usage), the path to the schema must be relative due to security reasons.

If you input or output data via the [HTTP interface](../interfaces/http.md) the file name specified in the format schema
should be located in the directory specified in [format_schema_path](../operations/server-configuration-parameters/settings.md#server_configuration_parameters-format_schema_path)
in the server configuration.

## Skipping Errors {#skippingerrors}

Some formats such as `CSV`, `TabSeparated`, `TSKV`, `JSONEachRow`, `Template`, `CustomSeparated` and `Protobuf` can skip broken row if parsing error occurred and continue parsing from the beginning of next row. See [input_format_allow_errors_num](../operations/settings/settings.md#settings-input_format_allow_errors_num) and
[input_format_allow_errors_ratio](../operations/settings/settings.md#settings-input_format_allow_errors_ratio) settings.
Limitations:
- In case of parsing error `JSONEachRow` skips all data until the new line (or EOF), so rows must be delimited by `\n` to count errors correctly.
- `Template` and `CustomSeparated` use delimiter after the last column and delimiter between rows to find the beginning of next row, so skipping errors works only if at least one of them is not empty.

## RawBLOB {#rawblob}

In this format, all input data is read to a single value. It is possible to parse only a table with a single field of type [String](../sql-reference/data-types/string.md) or similar.
The result is output in binary format without delimiters and escaping. If more than one value is output, the format is ambiguous, and it will be impossible to read the data back.

Below is a comparison of the formats `RawBLOB` and [TabSeparatedRaw](#tabseparatedraw).
`RawBLOB`:
- data is output in binary format, no escaping;
- there are no delimiters between values;
- no newline at the end of each value.
[TabSeparatedRaw] (#tabseparatedraw):
- data is output without escaping;
- the rows contain values separated by tabs;
- there is a line feed after the last value in every row.

The following is a comparison of the `RawBLOB` and [RowBinary](#rowbinary) formats.
`RawBLOB`:
- String fields are output without being prefixed by length.
`RowBinary`:
- String fields are represented as length in varint format (unsigned [LEB128] (https://en.wikipedia.org/wiki/LEB128)), followed by the bytes of the string.

When an empty data is passed to the `RawBLOB` input, ClickHouse throws an exception:

``` text
Code: 108. DB::Exception: No data to insert
```

**Example**

``` bash
$ clickhouse-client --query "CREATE TABLE {some_table} (a String) ENGINE = Memory;"
$ cat {filename} | clickhouse-client --query="INSERT INTO {some_table} FORMAT RawBLOB"
$ clickhouse-client --query "SELECT * FROM {some_table} FORMAT RawBLOB" | md5sum
```

Result:

``` text
f9725a22f9191e064120d718e26862a9  -
```

[Original article](https://clickhouse.tech/docs/en/interfaces/formats/) <!--hide--><|MERGE_RESOLUTION|>--- conflicted
+++ resolved
@@ -1276,59 +1276,7 @@
 
 [Apache Arrow](https://arrow.apache.org/) comes with two built-in columnar storage formats. ClickHouse supports read and write operations for these formats.
 
-<<<<<<< HEAD
-`Arrow` is Apache Arrow’s "file mode" format. It is designed for in-memory random access.
-
-### Data Types Matching {#data_types-matching-arrow}
-
-The table below shows supported data types and how they match ClickHouse [data types](../sql-reference/data-types/index.md) in `INSERT` and `SELECT` queries.
-
-| Arrow data type (`INSERT`) | ClickHouse data type                                | Arrow data type (`SELECT`) |
-|----------------------------|-----------------------------------------------------|----------------------------|
-| `UINT8`, `BOOL`            | [UInt8](../sql-reference/data-types/int-uint.md)    | `UINT8`                    |
-| `INT8`                     | [Int8](../sql-reference/data-types/int-uint.md)     | `INT8`                     |
-| `UINT16`                   | [UInt16](../sql-reference/data-types/int-uint.md)   | `UINT16`                   |
-| `INT16`                    | [Int16](../sql-reference/data-types/int-uint.md)    | `INT16`                    |
-| `UINT32`                   | [UInt32](../sql-reference/data-types/int-uint.md)   | `UINT32`                   |
-| `INT32`                    | [Int32](../sql-reference/data-types/int-uint.md)    | `INT32`                    |
-| `UINT64`                   | [UInt64](../sql-reference/data-types/int-uint.md)   | `UINT64`                   |
-| `INT64`                    | [Int64](../sql-reference/data-types/int-uint.md)    | `INT64`                    |
-| `FLOAT`, `HALF_FLOAT`      | [Float32](../sql-reference/data-types/float.md)     | `FLOAT32`                  |
-| `DOUBLE`                   | [Float64](../sql-reference/data-types/float.md)     | `FLOAT64`                  |
-| `DATE32`                   | [Date](../sql-reference/data-types/date.md)         | `UINT16`                   |
-| `DATE64`, `TIMESTAMP`      | [DateTime](../sql-reference/data-types/datetime.md) | `UINT32`                   |
-| `STRING`, `BINARY`         | [String](../sql-reference/data-types/string.md)     | `UTF8`                     |
-| `STRING`, `BINARY`         | [FixedString](../sql-reference/data-types/fixedstring.md)   | `UTF8`                        |
-| `DECIMAL`                  | [Decimal](../sql-reference/data-types/decimal.md)   | `DECIMAL`                  |
-| `DECIMAL256`               | [Decimal256](../sql-reference/data-types/decimal.md)| `DECIMAL256`               |
-| `LIST`                     | [Array](../sql-reference/data-types/array.md)       | `LIST`                     |
-
-Arrays can be nested and can have a value of the `Nullable` type as an argument.
-
-ClickHouse supports configurable precision of the `Decimal` type. The `INSERT` query treats the Arrow `DECIMAL` type as the ClickHouse `Decimal128` type.
-
-Unsupported Arrow data types: `TIME32`, `FIXED_SIZE_BINARY`, `JSON`, `UUID`, `ENUM`.
-
-The data types of ClickHouse table columns do not have to match the corresponding Arrow data fields. When inserting data, ClickHouse interprets data types according to the table above and then [casts](../sql-reference/functions/type-conversion-functions.md#type_conversion_function-cast) the data to the data type set for the ClickHouse table column.
-
-### Inserting Data {#inserting-data-arrow}
-
-You can insert Arrow data from a file into ClickHouse table by the following command:
-
-``` bash
-$ cat filename.arrow | clickhouse-client --query="INSERT INTO some_table FORMAT Arrow"
-```
-
-### Selecting Data {#selecting-data-arrow}
-
-You can select data from a ClickHouse table and save them into some file in the Arrow format by the following command:
-
-``` bash
-$ clickhouse-client --query="SELECT * FROM {some_table} FORMAT Arrow" > {filename.arrow}
-```
-=======
 `Arrow` is Apache Arrow’s “file mode” format. It is designed for in-memory random access.
->>>>>>> 2f0a3316
 
 ## ArrowStream {#data-format-arrow-stream}
 
