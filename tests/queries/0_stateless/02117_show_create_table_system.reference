CREATE TABLE system.aggregate_function_combinators
(
    `name` String,
    `is_internal` UInt8
)
ENGINE = SystemAggregateFunctionCombinators
COMMENT 'SYSTEM TABLE is built on the fly.'
CREATE TABLE system.asynchronous_inserts
(
    `query` String,
    `database` String,
    `table` String,
    `format` String,
    `first_update` DateTime64(6),
    `total_bytes` UInt64,
    `entries.query_id` Array(String),
    `entries.bytes` Array(UInt64)
)
ENGINE = SystemAsynchronousInserts
COMMENT 'SYSTEM TABLE is built on the fly.'
CREATE TABLE system.asynchronous_metrics
(
    `metric` String,
    `value` Float64,
    `description` String
)
ENGINE = SystemAsynchronousMetrics
COMMENT 'SYSTEM TABLE is built on the fly.'
CREATE TABLE system.build_options
(
    `name` String,
    `value` String
)
ENGINE = SystemBuildOptions
COMMENT 'SYSTEM TABLE is built on the fly.'
CREATE TABLE system.clusters
(
    `cluster` String,
    `shard_num` UInt32,
    `shard_weight` UInt32,
    `replica_num` UInt32,
    `host_name` String,
    `host_address` String,
    `port` UInt16,
    `is_local` UInt8,
    `user` String,
    `default_database` String,
    `errors_count` UInt32,
    `slowdowns_count` UInt32,
    `estimated_recovery_time` UInt32,
    `database_shard_name` String,
    `database_replica_name` String,
    `is_active` Nullable(UInt8),
    `name` String
)
ENGINE = SystemClusters
COMMENT 'SYSTEM TABLE is built on the fly.'
CREATE TABLE system.collations
(
    `name` String,
    `language` Nullable(String)
)
ENGINE = SystemTableCollations
COMMENT 'SYSTEM TABLE is built on the fly.'
CREATE TABLE system.columns
(
    `database` String,
    `table` String,
    `name` String,
    `type` String,
    `position` UInt64,
    `default_kind` String,
    `default_expression` String,
    `data_compressed_bytes` UInt64,
    `data_uncompressed_bytes` UInt64,
    `marks_bytes` UInt64,
    `comment` String,
    `is_in_partition_key` UInt8,
    `is_in_sorting_key` UInt8,
    `is_in_primary_key` UInt8,
    `is_in_sampling_key` UInt8,
    `compression_codec` String,
    `character_octet_length` Nullable(UInt64),
    `numeric_precision` Nullable(UInt64),
    `numeric_precision_radix` Nullable(UInt64),
    `numeric_scale` Nullable(UInt64),
    `datetime_precision` Nullable(UInt64)
)
ENGINE = SystemColumns
COMMENT 'SYSTEM TABLE is built on the fly.'
CREATE TABLE system.contributors
(
    `name` String
)
ENGINE = SystemContributors
COMMENT 'SYSTEM TABLE is built on the fly.'
CREATE TABLE system.current_roles
(
    `role_name` String,
    `with_admin_option` UInt8,
    `is_default` UInt8
)
ENGINE = SystemCurrentRoles
COMMENT 'SYSTEM TABLE is built on the fly.'
CREATE TABLE system.data_skipping_indices
(
    `database` String,
    `table` String,
    `name` String,
    `type` String,
    `type_full` String,
    `expr` String,
    `granularity` UInt64,
    `data_compressed_bytes` UInt64,
    `data_uncompressed_bytes` UInt64,
    `marks` UInt64
)
ENGINE = SystemDataSkippingIndices
COMMENT 'SYSTEM TABLE is built on the fly.'
CREATE TABLE system.data_type_families
(
    `name` String,
    `case_insensitive` UInt8,
    `alias_to` String
)
ENGINE = SystemTableDataTypeFamilies
COMMENT 'SYSTEM TABLE is built on the fly.'
CREATE TABLE system.databases
(
    `name` String,
    `engine` String,
    `data_path` String,
    `metadata_path` String,
    `uuid` UUID,
    `engine_full` String,
    `comment` String,
    `database` String
)
ENGINE = SystemDatabases
COMMENT 'SYSTEM TABLE is built on the fly.'
CREATE TABLE system.detached_parts
(
    `database` String,
    `table` String,
    `partition_id` Nullable(String),
    `name` String,
    `bytes_on_disk` UInt64,
    `disk` String,
    `path` String,
    `reason` Nullable(String),
    `min_block_number` Nullable(Int64),
    `max_block_number` Nullable(Int64),
    `level` Nullable(UInt32)
)
ENGINE = SystemDetachedParts
COMMENT 'SYSTEM TABLE is built on the fly.'
CREATE TABLE system.dictionaries
(
    `database` String,
    `name` String,
    `uuid` UUID,
    `status` Enum8('NOT_LOADED' = 0, 'LOADED' = 1, 'FAILED' = 2, 'LOADING' = 3, 'FAILED_AND_RELOADING' = 4, 'LOADED_AND_RELOADING' = 5, 'NOT_EXIST' = 6),
    `origin` String,
    `type` String,
    `key.names` Array(String),
    `key.types` Array(String),
    `attribute.names` Array(String),
    `attribute.types` Array(String),
    `bytes_allocated` UInt64,
    `hierarchical_index_bytes_allocated` UInt64,
    `query_count` UInt64,
    `hit_rate` Float64,
    `found_rate` Float64,
    `element_count` UInt64,
    `load_factor` Float64,
    `source` String,
    `lifetime_min` UInt64,
    `lifetime_max` UInt64,
    `loading_start_time` DateTime,
    `last_successful_update_time` DateTime,
    `loading_duration` Float32,
    `last_exception` String,
    `comment` String
)
ENGINE = SystemDictionaries
COMMENT 'SYSTEM TABLE is built on the fly.'
CREATE TABLE system.disks
(
    `name` String,
    `path` String,
    `free_space` UInt64,
    `total_space` UInt64,
    `unreserved_space` UInt64,
    `keep_free_space` UInt64,
    `type` String,
    `is_encrypted` UInt8,
    `is_read_only` UInt8,
    `is_write_once` UInt8,
    `is_remote` UInt8,
    `is_broken` UInt8,
    `cache_path` String
)
ENGINE = SystemDisks
COMMENT 'SYSTEM TABLE is built on the fly.'
CREATE TABLE system.distributed_ddl_queue
(
    `entry` String,
    `entry_version` Nullable(UInt8),
    `initiator_host` Nullable(String),
    `initiator_port` Nullable(UInt16),
    `cluster` String,
    `query` String,
    `settings` Map(String, String),
    `query_create_time` DateTime,
    `host` Nullable(String),
    `port` Nullable(UInt16),
    `status` Nullable(Enum8('Inactive' = 0, 'Active' = 1, 'Finished' = 2, 'Removing' = 3, 'Unknown' = 4)),
    `exception_code` Nullable(UInt16),
    `exception_text` Nullable(String),
    `query_finish_time` Nullable(DateTime),
    `query_duration_ms` Nullable(UInt64)
)
ENGINE = SystemDDLWorkerQueue
COMMENT 'SYSTEM TABLE is built on the fly.'
CREATE TABLE system.distribution_queue
(
    `database` String,
    `table` String,
    `data_path` String,
    `is_blocked` UInt8,
    `error_count` UInt64,
    `data_files` UInt64,
    `data_compressed_bytes` UInt64,
    `broken_data_files` UInt64,
    `broken_data_compressed_bytes` UInt64,
    `last_exception` String,
    `last_exception_time` DateTime
)
ENGINE = SystemDistributionQueue
COMMENT 'SYSTEM TABLE is built on the fly.'
CREATE TABLE system.enabled_roles
(
    `role_name` String,
    `with_admin_option` UInt8,
    `is_current` UInt8,
    `is_default` UInt8
)
ENGINE = SystemEnabledRoles
COMMENT 'SYSTEM TABLE is built on the fly.'
CREATE TABLE system.errors
(
    `name` String,
    `code` Int32,
    `value` UInt64,
    `last_error_time` DateTime,
    `last_error_message` String,
    `last_error_trace` Array(UInt64),
    `remote` UInt8
)
ENGINE = SystemErrors
COMMENT 'SYSTEM TABLE is built on the fly.'
CREATE TABLE system.events
(
    `event` String,
    `value` UInt64,
    `description` String,
    `name` String
)
ENGINE = SystemEvents
COMMENT 'SYSTEM TABLE is built on the fly.'
CREATE TABLE system.formats
(
    `name` String,
    `is_input` UInt8,
    `is_output` UInt8,
    `supports_parallel_parsing` UInt8,
    `supports_parallel_formatting` UInt8
)
ENGINE = SystemFormats
COMMENT 'SYSTEM TABLE is built on the fly.'
CREATE TABLE system.functions
(
    `name` String,
    `is_aggregate` UInt8,
    `case_insensitive` UInt8,
    `alias_to` String,
    `create_query` String,
    `origin` Enum8('System' = 0, 'SQLUserDefined' = 1, 'ExecutableUserDefined' = 2),
    `description` String,
    `syntax` String,
    `arguments` String,
    `returned_value` String,
    `examples` String,
    `categories` String
)
ENGINE = SystemFunctions
COMMENT 'SYSTEM TABLE is built on the fly.'
CREATE TABLE system.grants
(
    `user_name` Nullable(String),
    `role_name` Nullable(String),
    `access_type` Enum16('SHOW DATABASES' = 0, 'SHOW TABLES' = 1, 'SHOW COLUMNS' = 2, 'SHOW DICTIONARIES' = 3, 'SHOW' = 4, 'SHOW FILESYSTEM CACHES' = 5, 'SELECT' = 6, 'INSERT' = 7, 'ALTER UPDATE' = 8, 'ALTER DELETE' = 9, 'ALTER ADD COLUMN' = 10, 'ALTER MODIFY COLUMN' = 11, 'ALTER DROP COLUMN' = 12, 'ALTER COMMENT COLUMN' = 13, 'ALTER CLEAR COLUMN' = 14, 'ALTER RENAME COLUMN' = 15, 'ALTER MATERIALIZE COLUMN' = 16, 'ALTER COLUMN' = 17, 'ALTER MODIFY COMMENT' = 18, 'ALTER ORDER BY' = 19, 'ALTER SAMPLE BY' = 20, 'ALTER ADD INDEX' = 21, 'ALTER DROP INDEX' = 22, 'ALTER MATERIALIZE INDEX' = 23, 'ALTER CLEAR INDEX' = 24, 'ALTER INDEX' = 25, 'ALTER ADD PROJECTION' = 26, 'ALTER DROP PROJECTION' = 27, 'ALTER MATERIALIZE PROJECTION' = 28, 'ALTER CLEAR PROJECTION' = 29, 'ALTER PROJECTION' = 30, 'ALTER ADD CONSTRAINT' = 31, 'ALTER DROP CONSTRAINT' = 32, 'ALTER CONSTRAINT' = 33, 'ALTER TTL' = 34, 'ALTER MATERIALIZE TTL' = 35, 'ALTER SETTINGS' = 36, 'ALTER MOVE PARTITION' = 37, 'ALTER FETCH PARTITION' = 38, 'ALTER FREEZE PARTITION' = 39, 'ALTER DATABASE SETTINGS' = 40, 'ALTER NAMED COLLECTION' = 41, 'ALTER TABLE' = 42, 'ALTER DATABASE' = 43, 'ALTER VIEW REFRESH' = 44, 'ALTER VIEW MODIFY QUERY' = 45, 'ALTER VIEW' = 46, 'ALTER' = 47, 'CREATE DATABASE' = 48, 'CREATE TABLE' = 49, 'CREATE VIEW' = 50, 'CREATE DICTIONARY' = 51, 'CREATE TEMPORARY TABLE' = 52, 'CREATE ARBITRARY TEMPORARY TABLE' = 53, 'CREATE FUNCTION' = 54, 'CREATE NAMED COLLECTION' = 55, 'CREATE' = 56, 'DROP DATABASE' = 57, 'DROP TABLE' = 58, 'DROP VIEW' = 59, 'DROP DICTIONARY' = 60, 'DROP FUNCTION' = 61, 'DROP NAMED COLLECTION' = 62, 'DROP' = 63, 'UNDROP TABLE' = 64, 'TRUNCATE' = 65, 'OPTIMIZE' = 66, 'BACKUP' = 67, 'KILL QUERY' = 68, 'KILL TRANSACTION' = 69, 'MOVE PARTITION BETWEEN SHARDS' = 70, 'CREATE USER' = 71, 'ALTER USER' = 72, 'DROP USER' = 73, 'CREATE ROLE' = 74, 'ALTER ROLE' = 75, 'DROP ROLE' = 76, 'ROLE ADMIN' = 77, 'CREATE ROW POLICY' = 78, 'ALTER ROW POLICY' = 79, 'DROP ROW POLICY' = 80, 'CREATE QUOTA' = 81, 'ALTER QUOTA' = 82, 'DROP QUOTA' = 83, 'CREATE SETTINGS PROFILE' = 84, 'ALTER SETTINGS PROFILE' = 85, 'DROP SETTINGS PROFILE' = 86, 'SHOW USERS' = 87, 'SHOW ROLES' = 88, 'SHOW ROW POLICIES' = 89, 'SHOW QUOTAS' = 90, 'SHOW SETTINGS PROFILES' = 91, 'SHOW ACCESS' = 92, 'ACCESS MANAGEMENT' = 93, 'SHOW NAMED COLLECTIONS' = 94, 'SHOW NAMED COLLECTIONS SECRETS' = 95, 'NAMED COLLECTION' = 96, 'NAMED COLLECTION ADMIN' = 97, 'SYSTEM SHUTDOWN' = 98, 'SYSTEM DROP DNS CACHE' = 99, 'SYSTEM DROP MARK CACHE' = 100, 'SYSTEM DROP UNCOMPRESSED CACHE' = 101, 'SYSTEM DROP MMAP CACHE' = 102, 'SYSTEM DROP QUERY CACHE' = 103, 'SYSTEM DROP COMPILED EXPRESSION CACHE' = 104, 'SYSTEM DROP FILESYSTEM CACHE' = 105, 'SYSTEM DROP SCHEMA CACHE' = 106, 'SYSTEM DROP S3 CLIENT CACHE' = 107, 'SYSTEM DROP CACHE' = 108, 'SYSTEM RELOAD CONFIG' = 109, 'SYSTEM RELOAD USERS' = 110, 'SYSTEM RELOAD DICTIONARY' = 111, 'SYSTEM RELOAD MODEL' = 112, 'SYSTEM RELOAD FUNCTION' = 113, 'SYSTEM RELOAD EMBEDDED DICTIONARIES' = 114, 'SYSTEM RELOAD' = 115, 'SYSTEM RESTART DISK' = 116, 'SYSTEM MERGES' = 117, 'SYSTEM TTL MERGES' = 118, 'SYSTEM FETCHES' = 119, 'SYSTEM MOVES' = 120, 'SYSTEM PULLING REPLICATION LOG' = 121, 'SYSTEM DISTRIBUTED SENDS' = 122, 'SYSTEM REPLICATED SENDS' = 123, 'SYSTEM SENDS' = 124, 'SYSTEM REPLICATION QUEUES' = 125, 'SYSTEM DROP REPLICA' = 126, 'SYSTEM SYNC REPLICA' = 127, 'SYSTEM RESTART REPLICA' = 128, 'SYSTEM RESTORE REPLICA' = 129, 'SYSTEM WAIT LOADING PARTS' = 130, 'SYSTEM SYNC DATABASE REPLICA' = 131, 'SYSTEM SYNC TRANSACTION LOG' = 132, 'SYSTEM SYNC FILE CACHE' = 133, 'SYSTEM FLUSH DISTRIBUTED' = 134, 'SYSTEM FLUSH LOGS' = 135, 'SYSTEM FLUSH ASYNC INSERT QUEUE' = 136, 'SYSTEM FLUSH' = 137, 'SYSTEM THREAD FUZZER' = 138, 'SYSTEM UNFREEZE' = 139, 'SYSTEM FAILPOINT' = 140, 'SYSTEM LISTEN' = 141, 'SYSTEM' = 142, 'dictGet' = 143, 'displaySecretsInShowAndSelect' = 144, 'addressToLine' = 145, 'addressToLineWithInlines' = 146, 'addressToSymbol' = 147, 'demangle' = 148, 'INTROSPECTION' = 149, 'FILE' = 150, 'URL' = 151, 'REMOTE' = 152, 'MONGO' = 153, 'REDIS' = 154, 'MEILISEARCH' = 155, 'MYSQL' = 156, 'POSTGRES' = 157, 'SQLITE' = 158, 'ODBC' = 159, 'JDBC' = 160, 'HDFS' = 161, 'S3' = 162, 'HIVE' = 163, 'AZURE' = 164, 'SOURCES' = 165, 'CLUSTER' = 166, 'ALL' = 167, 'NONE' = 168),
    `database` Nullable(String),
    `table` Nullable(String),
    `column` Nullable(String),
    `is_partial_revoke` UInt8,
    `grant_option` UInt8
)
ENGINE = SystemGrants
COMMENT 'SYSTEM TABLE is built on the fly.'
CREATE TABLE system.graphite_retentions
(
    `config_name` String,
    `rule_type` String,
    `regexp` String,
    `function` String,
    `age` UInt64,
    `precision` UInt64,
    `priority` UInt16,
    `is_default` UInt8,
    `Tables.database` Array(String),
    `Tables.table` Array(String)
)
ENGINE = SystemGraphite
COMMENT 'SYSTEM TABLE is built on the fly.'
CREATE TABLE system.licenses
(
    `library_name` String,
    `license_type` String,
    `license_path` String,
    `license_text` String
)
ENGINE = SystemLicenses
COMMENT 'SYSTEM TABLE is built on the fly.'
CREATE TABLE system.macros
(
    `macro` String,
    `substitution` String
)
ENGINE = SystemMacros
COMMENT 'SYSTEM TABLE is built on the fly.'
CREATE TABLE system.merge_tree_settings
(
    `name` String,
    `value` String,
    `changed` UInt8,
    `description` String,
    `min` Nullable(String),
    `max` Nullable(String),
    `readonly` UInt8,
    `type` String,
    `is_obsolete` UInt8
)
ENGINE = SystemMergeTreeSettings
COMMENT 'SYSTEM TABLE is built on the fly.'
CREATE TABLE system.merges
(
    `database` String,
    `table` String,
    `elapsed` Float64,
    `progress` Float64,
    `num_parts` UInt64,
    `source_part_names` Array(String),
    `result_part_name` String,
    `source_part_paths` Array(String),
    `result_part_path` String,
    `partition_id` String,
    `partition` String,
    `is_mutation` UInt8,
    `total_size_bytes_compressed` UInt64,
    `total_size_bytes_uncompressed` UInt64,
    `total_size_marks` UInt64,
    `bytes_read_uncompressed` UInt64,
    `rows_read` UInt64,
    `bytes_written_uncompressed` UInt64,
    `rows_written` UInt64,
    `columns_written` UInt64,
    `memory_usage` UInt64,
    `thread_id` UInt64,
    `merge_type` String,
    `merge_algorithm` String
)
ENGINE = SystemMerges
COMMENT 'SYSTEM TABLE is built on the fly.'
CREATE TABLE system.metrics
(
    `metric` String,
    `value` Int64,
    `description` String,
    `name` String
)
ENGINE = SystemMetrics
COMMENT 'SYSTEM TABLE is built on the fly.'
CREATE TABLE system.moves
(
    `database` String,
    `table` String,
    `elapsed` Float64,
    `target_disk_name` String,
    `target_disk_path` String,
    `part_name` String,
    `part_size` UInt64,
    `thread_id` UInt64
)
ENGINE = SystemMoves
COMMENT 'SYSTEM TABLE is built on the fly.'
CREATE TABLE system.mutations
(
    `database` String,
    `table` String,
    `mutation_id` String,
    `command` String,
    `create_time` DateTime,
    `block_numbers.partition_id` Array(String),
    `block_numbers.number` Array(Int64),
    `parts_to_do_names` Array(String),
    `parts_to_do` Int64,
    `is_done` UInt8,
    `latest_failed_part` String,
    `latest_fail_time` DateTime,
    `latest_fail_reason` String
)
ENGINE = SystemMutations
COMMENT 'SYSTEM TABLE is built on the fly.'
CREATE TABLE system.numbers
(
    `number` UInt64
)
ENGINE = SystemNumbers
COMMENT 'SYSTEM TABLE is built on the fly.'
CREATE TABLE system.numbers_mt
(
    `number` UInt64
)
ENGINE = SystemNumbers
COMMENT 'SYSTEM TABLE is built on the fly.'
CREATE TABLE system.one
(
    `dummy` UInt8
)
ENGINE = SystemOne
COMMENT 'SYSTEM TABLE is built on the fly.'
CREATE TABLE system.part_moves_between_shards
(
    `database` String,
    `table` String,
    `task_name` String,
    `task_uuid` UUID,
    `create_time` DateTime,
    `part_name` String,
    `part_uuid` UUID,
    `to_shard` String,
    `dst_part_name` String,
    `update_time` DateTime,
    `state` String,
    `rollback` UInt8,
    `num_tries` UInt32,
    `last_exception` String
)
ENGINE = SystemShardMoves
COMMENT 'SYSTEM TABLE is built on the fly.'
CREATE TABLE system.parts
(
    `partition` String,
    `name` String,
    `uuid` UUID,
    `part_type` String,
    `active` UInt8,
    `marks` UInt64,
    `rows` UInt64,
    `bytes_on_disk` UInt64,
    `data_compressed_bytes` UInt64,
    `data_uncompressed_bytes` UInt64,
    `primary_key_size` UInt64,
    `marks_bytes` UInt64,
    `secondary_indices_compressed_bytes` UInt64,
    `secondary_indices_uncompressed_bytes` UInt64,
    `secondary_indices_marks_bytes` UInt64,
    `modification_time` DateTime,
    `remove_time` DateTime,
    `refcount` UInt32,
    `min_date` Date,
    `max_date` Date,
    `min_time` DateTime,
    `max_time` DateTime,
    `partition_id` String,
    `min_block_number` Int64,
    `max_block_number` Int64,
    `level` UInt32,
    `data_version` UInt64,
    `primary_key_bytes_in_memory` UInt64,
    `primary_key_bytes_in_memory_allocated` UInt64,
    `is_frozen` UInt8,
    `database` String,
    `table` String,
    `engine` String,
    `disk_name` String,
    `path` String,
    `hash_of_all_files` String,
    `hash_of_uncompressed_files` String,
    `uncompressed_hash_of_compressed_files` String,
    `delete_ttl_info_min` DateTime,
    `delete_ttl_info_max` DateTime,
    `move_ttl_info.expression` Array(String),
    `move_ttl_info.min` Array(DateTime),
    `move_ttl_info.max` Array(DateTime),
    `default_compression_codec` String,
    `recompression_ttl_info.expression` Array(String),
    `recompression_ttl_info.min` Array(DateTime),
    `recompression_ttl_info.max` Array(DateTime),
    `group_by_ttl_info.expression` Array(String),
    `group_by_ttl_info.min` Array(DateTime),
    `group_by_ttl_info.max` Array(DateTime),
    `rows_where_ttl_info.expression` Array(String),
    `rows_where_ttl_info.min` Array(DateTime),
    `rows_where_ttl_info.max` Array(DateTime),
    `projections` Array(String),
    `visible` UInt8,
    `creation_tid` Tuple(UInt64, UInt64, UUID),
    `removal_tid_lock` UInt64,
    `removal_tid` Tuple(UInt64, UInt64, UUID),
    `creation_csn` UInt64,
    `removal_csn` UInt64,
    `has_lightweight_delete` UInt8,
    `last_removal_attempt_time` DateTime,
    `removal_state` String,
    `bytes` UInt64,
    `marks_size` UInt64,
    `part_name` String
)
ENGINE = SystemParts
COMMENT 'SYSTEM TABLE is built on the fly.'
CREATE TABLE system.parts_columns
(
    `partition` String,
    `name` String,
    `uuid` UUID,
    `part_type` String,
    `active` UInt8,
    `marks` UInt64,
    `rows` UInt64,
    `bytes_on_disk` UInt64,
    `data_compressed_bytes` UInt64,
    `data_uncompressed_bytes` UInt64,
    `marks_bytes` UInt64,
    `modification_time` DateTime,
    `remove_time` DateTime,
    `refcount` UInt32,
    `min_date` Date,
    `max_date` Date,
    `min_time` DateTime,
    `max_time` DateTime,
    `partition_id` String,
    `min_block_number` Int64,
    `max_block_number` Int64,
    `level` UInt32,
    `data_version` UInt64,
    `primary_key_bytes_in_memory` UInt64,
    `primary_key_bytes_in_memory_allocated` UInt64,
    `database` String,
    `table` String,
    `engine` String,
    `disk_name` String,
    `path` String,
    `column` String,
    `type` String,
    `column_position` UInt64,
    `default_kind` String,
    `default_expression` String,
    `column_bytes_on_disk` UInt64,
    `column_data_compressed_bytes` UInt64,
    `column_data_uncompressed_bytes` UInt64,
    `column_marks_bytes` UInt64,
    `column_modification_time` Nullable(DateTime),
    `serialization_kind` String,
    `subcolumns.names` Array(String),
    `subcolumns.types` Array(String),
    `subcolumns.serializations` Array(String),
    `subcolumns.bytes_on_disk` Array(UInt64),
    `subcolumns.data_compressed_bytes` Array(UInt64),
    `subcolumns.data_uncompressed_bytes` Array(UInt64),
    `subcolumns.marks_bytes` Array(UInt64),
    `bytes` UInt64,
    `marks_size` UInt64,
    `part_name` String
)
ENGINE = SystemPartsColumns
COMMENT 'SYSTEM TABLE is built on the fly.'
CREATE TABLE system.privileges
(
    `privilege` Enum16('SHOW DATABASES' = 0, 'SHOW TABLES' = 1, 'SHOW COLUMNS' = 2, 'SHOW DICTIONARIES' = 3, 'SHOW' = 4, 'SHOW FILESYSTEM CACHES' = 5, 'SELECT' = 6, 'INSERT' = 7, 'ALTER UPDATE' = 8, 'ALTER DELETE' = 9, 'ALTER ADD COLUMN' = 10, 'ALTER MODIFY COLUMN' = 11, 'ALTER DROP COLUMN' = 12, 'ALTER COMMENT COLUMN' = 13, 'ALTER CLEAR COLUMN' = 14, 'ALTER RENAME COLUMN' = 15, 'ALTER MATERIALIZE COLUMN' = 16, 'ALTER COLUMN' = 17, 'ALTER MODIFY COMMENT' = 18, 'ALTER ORDER BY' = 19, 'ALTER SAMPLE BY' = 20, 'ALTER ADD INDEX' = 21, 'ALTER DROP INDEX' = 22, 'ALTER MATERIALIZE INDEX' = 23, 'ALTER CLEAR INDEX' = 24, 'ALTER INDEX' = 25, 'ALTER ADD PROJECTION' = 26, 'ALTER DROP PROJECTION' = 27, 'ALTER MATERIALIZE PROJECTION' = 28, 'ALTER CLEAR PROJECTION' = 29, 'ALTER PROJECTION' = 30, 'ALTER ADD CONSTRAINT' = 31, 'ALTER DROP CONSTRAINT' = 32, 'ALTER CONSTRAINT' = 33, 'ALTER TTL' = 34, 'ALTER MATERIALIZE TTL' = 35, 'ALTER SETTINGS' = 36, 'ALTER MOVE PARTITION' = 37, 'ALTER FETCH PARTITION' = 38, 'ALTER FREEZE PARTITION' = 39, 'ALTER DATABASE SETTINGS' = 40, 'ALTER NAMED COLLECTION' = 41, 'ALTER TABLE' = 42, 'ALTER DATABASE' = 43, 'ALTER VIEW REFRESH' = 44, 'ALTER VIEW MODIFY QUERY' = 45, 'ALTER VIEW' = 46, 'ALTER' = 47, 'CREATE DATABASE' = 48, 'CREATE TABLE' = 49, 'CREATE VIEW' = 50, 'CREATE DICTIONARY' = 51, 'CREATE TEMPORARY TABLE' = 52, 'CREATE ARBITRARY TEMPORARY TABLE' = 53, 'CREATE FUNCTION' = 54, 'CREATE NAMED COLLECTION' = 55, 'CREATE' = 56, 'DROP DATABASE' = 57, 'DROP TABLE' = 58, 'DROP VIEW' = 59, 'DROP DICTIONARY' = 60, 'DROP FUNCTION' = 61, 'DROP NAMED COLLECTION' = 62, 'DROP' = 63, 'UNDROP TABLE' = 64, 'TRUNCATE' = 65, 'OPTIMIZE' = 66, 'BACKUP' = 67, 'KILL QUERY' = 68, 'KILL TRANSACTION' = 69, 'MOVE PARTITION BETWEEN SHARDS' = 70, 'CREATE USER' = 71, 'ALTER USER' = 72, 'DROP USER' = 73, 'CREATE ROLE' = 74, 'ALTER ROLE' = 75, 'DROP ROLE' = 76, 'ROLE ADMIN' = 77, 'CREATE ROW POLICY' = 78, 'ALTER ROW POLICY' = 79, 'DROP ROW POLICY' = 80, 'CREATE QUOTA' = 81, 'ALTER QUOTA' = 82, 'DROP QUOTA' = 83, 'CREATE SETTINGS PROFILE' = 84, 'ALTER SETTINGS PROFILE' = 85, 'DROP SETTINGS PROFILE' = 86, 'SHOW USERS' = 87, 'SHOW ROLES' = 88, 'SHOW ROW POLICIES' = 89, 'SHOW QUOTAS' = 90, 'SHOW SETTINGS PROFILES' = 91, 'SHOW ACCESS' = 92, 'ACCESS MANAGEMENT' = 93, 'SHOW NAMED COLLECTIONS' = 94, 'SHOW NAMED COLLECTIONS SECRETS' = 95, 'NAMED COLLECTION' = 96, 'NAMED COLLECTION ADMIN' = 97, 'SYSTEM SHUTDOWN' = 98, 'SYSTEM DROP DNS CACHE' = 99, 'SYSTEM DROP MARK CACHE' = 100, 'SYSTEM DROP UNCOMPRESSED CACHE' = 101, 'SYSTEM DROP MMAP CACHE' = 102, 'SYSTEM DROP QUERY CACHE' = 103, 'SYSTEM DROP COMPILED EXPRESSION CACHE' = 104, 'SYSTEM DROP FILESYSTEM CACHE' = 105, 'SYSTEM DROP SCHEMA CACHE' = 106, 'SYSTEM DROP S3 CLIENT CACHE' = 107, 'SYSTEM DROP CACHE' = 108, 'SYSTEM RELOAD CONFIG' = 109, 'SYSTEM RELOAD USERS' = 110, 'SYSTEM RELOAD DICTIONARY' = 111, 'SYSTEM RELOAD MODEL' = 112, 'SYSTEM RELOAD FUNCTION' = 113, 'SYSTEM RELOAD EMBEDDED DICTIONARIES' = 114, 'SYSTEM RELOAD' = 115, 'SYSTEM RESTART DISK' = 116, 'SYSTEM MERGES' = 117, 'SYSTEM TTL MERGES' = 118, 'SYSTEM FETCHES' = 119, 'SYSTEM MOVES' = 120, 'SYSTEM PULLING REPLICATION LOG' = 121, 'SYSTEM DISTRIBUTED SENDS' = 122, 'SYSTEM REPLICATED SENDS' = 123, 'SYSTEM SENDS' = 124, 'SYSTEM REPLICATION QUEUES' = 125, 'SYSTEM DROP REPLICA' = 126, 'SYSTEM SYNC REPLICA' = 127, 'SYSTEM RESTART REPLICA' = 128, 'SYSTEM RESTORE REPLICA' = 129, 'SYSTEM WAIT LOADING PARTS' = 130, 'SYSTEM SYNC DATABASE REPLICA' = 131, 'SYSTEM SYNC TRANSACTION LOG' = 132, 'SYSTEM SYNC FILE CACHE' = 133, 'SYSTEM FLUSH DISTRIBUTED' = 134, 'SYSTEM FLUSH LOGS' = 135, 'SYSTEM FLUSH ASYNC INSERT QUEUE' = 136, 'SYSTEM FLUSH' = 137, 'SYSTEM THREAD FUZZER' = 138, 'SYSTEM UNFREEZE' = 139, 'SYSTEM FAILPOINT' = 140, 'SYSTEM LISTEN' = 141, 'SYSTEM' = 142, 'dictGet' = 143, 'displaySecretsInShowAndSelect' = 144, 'addressToLine' = 145, 'addressToLineWithInlines' = 146, 'addressToSymbol' = 147, 'demangle' = 148, 'INTROSPECTION' = 149, 'FILE' = 150, 'URL' = 151, 'REMOTE' = 152, 'MONGO' = 153, 'REDIS' = 154, 'MEILISEARCH' = 155, 'MYSQL' = 156, 'POSTGRES' = 157, 'SQLITE' = 158, 'ODBC' = 159, 'JDBC' = 160, 'HDFS' = 161, 'S3' = 162, 'HIVE' = 163, 'AZURE' = 164, 'SOURCES' = 165, 'CLUSTER' = 166, 'ALL' = 167, 'NONE' = 168),
    `aliases` Array(String),
    `level` Nullable(Enum8('GLOBAL' = 0, 'DATABASE' = 1, 'TABLE' = 2, 'DICTIONARY' = 3, 'VIEW' = 4, 'COLUMN' = 5, 'NAMED_COLLECTION' = 6)),
    `parent_group` Nullable(Enum16('SHOW DATABASES' = 0, 'SHOW TABLES' = 1, 'SHOW COLUMNS' = 2, 'SHOW DICTIONARIES' = 3, 'SHOW' = 4, 'SHOW FILESYSTEM CACHES' = 5, 'SELECT' = 6, 'INSERT' = 7, 'ALTER UPDATE' = 8, 'ALTER DELETE' = 9, 'ALTER ADD COLUMN' = 10, 'ALTER MODIFY COLUMN' = 11, 'ALTER DROP COLUMN' = 12, 'ALTER COMMENT COLUMN' = 13, 'ALTER CLEAR COLUMN' = 14, 'ALTER RENAME COLUMN' = 15, 'ALTER MATERIALIZE COLUMN' = 16, 'ALTER COLUMN' = 17, 'ALTER MODIFY COMMENT' = 18, 'ALTER ORDER BY' = 19, 'ALTER SAMPLE BY' = 20, 'ALTER ADD INDEX' = 21, 'ALTER DROP INDEX' = 22, 'ALTER MATERIALIZE INDEX' = 23, 'ALTER CLEAR INDEX' = 24, 'ALTER INDEX' = 25, 'ALTER ADD PROJECTION' = 26, 'ALTER DROP PROJECTION' = 27, 'ALTER MATERIALIZE PROJECTION' = 28, 'ALTER CLEAR PROJECTION' = 29, 'ALTER PROJECTION' = 30, 'ALTER ADD CONSTRAINT' = 31, 'ALTER DROP CONSTRAINT' = 32, 'ALTER CONSTRAINT' = 33, 'ALTER TTL' = 34, 'ALTER MATERIALIZE TTL' = 35, 'ALTER SETTINGS' = 36, 'ALTER MOVE PARTITION' = 37, 'ALTER FETCH PARTITION' = 38, 'ALTER FREEZE PARTITION' = 39, 'ALTER DATABASE SETTINGS' = 40, 'ALTER NAMED COLLECTION' = 41, 'ALTER TABLE' = 42, 'ALTER DATABASE' = 43, 'ALTER VIEW REFRESH' = 44, 'ALTER VIEW MODIFY QUERY' = 45, 'ALTER VIEW' = 46, 'ALTER' = 47, 'CREATE DATABASE' = 48, 'CREATE TABLE' = 49, 'CREATE VIEW' = 50, 'CREATE DICTIONARY' = 51, 'CREATE TEMPORARY TABLE' = 52, 'CREATE ARBITRARY TEMPORARY TABLE' = 53, 'CREATE FUNCTION' = 54, 'CREATE NAMED COLLECTION' = 55, 'CREATE' = 56, 'DROP DATABASE' = 57, 'DROP TABLE' = 58, 'DROP VIEW' = 59, 'DROP DICTIONARY' = 60, 'DROP FUNCTION' = 61, 'DROP NAMED COLLECTION' = 62, 'DROP' = 63, 'UNDROP TABLE' = 64, 'TRUNCATE' = 65, 'OPTIMIZE' = 66, 'BACKUP' = 67, 'KILL QUERY' = 68, 'KILL TRANSACTION' = 69, 'MOVE PARTITION BETWEEN SHARDS' = 70, 'CREATE USER' = 71, 'ALTER USER' = 72, 'DROP USER' = 73, 'CREATE ROLE' = 74, 'ALTER ROLE' = 75, 'DROP ROLE' = 76, 'ROLE ADMIN' = 77, 'CREATE ROW POLICY' = 78, 'ALTER ROW POLICY' = 79, 'DROP ROW POLICY' = 80, 'CREATE QUOTA' = 81, 'ALTER QUOTA' = 82, 'DROP QUOTA' = 83, 'CREATE SETTINGS PROFILE' = 84, 'ALTER SETTINGS PROFILE' = 85, 'DROP SETTINGS PROFILE' = 86, 'SHOW USERS' = 87, 'SHOW ROLES' = 88, 'SHOW ROW POLICIES' = 89, 'SHOW QUOTAS' = 90, 'SHOW SETTINGS PROFILES' = 91, 'SHOW ACCESS' = 92, 'ACCESS MANAGEMENT' = 93, 'SHOW NAMED COLLECTIONS' = 94, 'SHOW NAMED COLLECTIONS SECRETS' = 95, 'NAMED COLLECTION' = 96, 'NAMED COLLECTION ADMIN' = 97, 'SYSTEM SHUTDOWN' = 98, 'SYSTEM DROP DNS CACHE' = 99, 'SYSTEM DROP MARK CACHE' = 100, 'SYSTEM DROP UNCOMPRESSED CACHE' = 101, 'SYSTEM DROP MMAP CACHE' = 102, 'SYSTEM DROP QUERY CACHE' = 103, 'SYSTEM DROP COMPILED EXPRESSION CACHE' = 104, 'SYSTEM DROP FILESYSTEM CACHE' = 105, 'SYSTEM DROP SCHEMA CACHE' = 106, 'SYSTEM DROP S3 CLIENT CACHE' = 107, 'SYSTEM DROP CACHE' = 108, 'SYSTEM RELOAD CONFIG' = 109, 'SYSTEM RELOAD USERS' = 110, 'SYSTEM RELOAD DICTIONARY' = 111, 'SYSTEM RELOAD MODEL' = 112, 'SYSTEM RELOAD FUNCTION' = 113, 'SYSTEM RELOAD EMBEDDED DICTIONARIES' = 114, 'SYSTEM RELOAD' = 115, 'SYSTEM RESTART DISK' = 116, 'SYSTEM MERGES' = 117, 'SYSTEM TTL MERGES' = 118, 'SYSTEM FETCHES' = 119, 'SYSTEM MOVES' = 120, 'SYSTEM PULLING REPLICATION LOG' = 121, 'SYSTEM DISTRIBUTED SENDS' = 122, 'SYSTEM REPLICATED SENDS' = 123, 'SYSTEM SENDS' = 124, 'SYSTEM REPLICATION QUEUES' = 125, 'SYSTEM DROP REPLICA' = 126, 'SYSTEM SYNC REPLICA' = 127, 'SYSTEM RESTART REPLICA' = 128, 'SYSTEM RESTORE REPLICA' = 129, 'SYSTEM WAIT LOADING PARTS' = 130, 'SYSTEM SYNC DATABASE REPLICA' = 131, 'SYSTEM SYNC TRANSACTION LOG' = 132, 'SYSTEM SYNC FILE CACHE' = 133, 'SYSTEM FLUSH DISTRIBUTED' = 134, 'SYSTEM FLUSH LOGS' = 135, 'SYSTEM FLUSH ASYNC INSERT QUEUE' = 136, 'SYSTEM FLUSH' = 137, 'SYSTEM THREAD FUZZER' = 138, 'SYSTEM UNFREEZE' = 139, 'SYSTEM FAILPOINT' = 140, 'SYSTEM LISTEN' = 141, 'SYSTEM' = 142, 'dictGet' = 143, 'displaySecretsInShowAndSelect' = 144, 'addressToLine' = 145, 'addressToLineWithInlines' = 146, 'addressToSymbol' = 147, 'demangle' = 148, 'INTROSPECTION' = 149, 'FILE' = 150, 'URL' = 151, 'REMOTE' = 152, 'MONGO' = 153, 'REDIS' = 154, 'MEILISEARCH' = 155, 'MYSQL' = 156, 'POSTGRES' = 157, 'SQLITE' = 158, 'ODBC' = 159, 'JDBC' = 160, 'HDFS' = 161, 'S3' = 162, 'HIVE' = 163, 'AZURE' = 164, 'SOURCES' = 165, 'CLUSTER' = 166, 'ALL' = 167, 'NONE' = 168))
)
ENGINE = SystemPrivileges
COMMENT 'SYSTEM TABLE is built on the fly.'
CREATE TABLE system.processes
(
    `is_initial_query` UInt8,
    `user` String,
    `query_id` String,
    `address` IPv6,
    `port` UInt16,
    `initial_user` String,
    `initial_query_id` String,
    `initial_address` IPv6,
    `initial_port` UInt16,
    `interface` UInt8,
    `os_user` String,
    `client_hostname` String,
    `client_name` String,
    `client_revision` UInt64,
    `client_version_major` UInt64,
    `client_version_minor` UInt64,
    `client_version_patch` UInt64,
    `http_method` UInt8,
    `http_user_agent` String,
    `http_referer` String,
    `forwarded_for` String,
    `quota_key` String,
    `distributed_depth` UInt64,
    `elapsed` Float64,
    `is_cancelled` UInt8,
    `is_all_data_sent` UInt8,
    `read_rows` UInt64,
    `read_bytes` UInt64,
    `total_rows_approx` UInt64,
    `written_rows` UInt64,
    `written_bytes` UInt64,
    `memory_usage` Int64,
    `peak_memory_usage` Int64,
    `query` String,
    `query_kind` String,
    `thread_ids` Array(UInt64),
    `ProfileEvents` Map(String, UInt64),
    `Settings` Map(String, String),
    `current_database` String,
    `ProfileEvents.Names` Array(String),
    `ProfileEvents.Values` Array(UInt64),
    `Settings.Names` Array(String),
    `Settings.Values` Array(String)
)
ENGINE = SystemProcesses
COMMENT 'SYSTEM TABLE is built on the fly.'
CREATE TABLE system.projection_parts
(
    `partition` String,
    `name` String,
    `part_type` String,
    `parent_name` String,
    `parent_uuid` UUID,
    `parent_part_type` String,
    `active` UInt8,
    `marks` UInt64,
    `rows` UInt64,
    `bytes_on_disk` UInt64,
    `data_compressed_bytes` UInt64,
    `data_uncompressed_bytes` UInt64,
    `marks_bytes` UInt64,
    `parent_marks` UInt64,
    `parent_rows` UInt64,
    `parent_bytes_on_disk` UInt64,
    `parent_data_compressed_bytes` UInt64,
    `parent_data_uncompressed_bytes` UInt64,
    `parent_marks_bytes` UInt64,
    `modification_time` DateTime,
    `remove_time` DateTime,
    `refcount` UInt32,
    `min_date` Date,
    `max_date` Date,
    `min_time` DateTime,
    `max_time` DateTime,
    `partition_id` String,
    `min_block_number` Int64,
    `max_block_number` Int64,
    `level` UInt32,
    `data_version` UInt64,
    `primary_key_bytes_in_memory` UInt64,
    `primary_key_bytes_in_memory_allocated` UInt64,
    `is_frozen` UInt8,
    `database` String,
    `table` String,
    `engine` String,
    `disk_name` String,
    `path` String,
    `hash_of_all_files` String,
    `hash_of_uncompressed_files` String,
    `uncompressed_hash_of_compressed_files` String,
    `delete_ttl_info_min` DateTime,
    `delete_ttl_info_max` DateTime,
    `move_ttl_info.expression` Array(String),
    `move_ttl_info.min` Array(DateTime),
    `move_ttl_info.max` Array(DateTime),
    `default_compression_codec` String,
    `recompression_ttl_info.expression` Array(String),
    `recompression_ttl_info.min` Array(DateTime),
    `recompression_ttl_info.max` Array(DateTime),
    `group_by_ttl_info.expression` Array(String),
    `group_by_ttl_info.min` Array(DateTime),
    `group_by_ttl_info.max` Array(DateTime),
    `rows_where_ttl_info.expression` Array(String),
    `rows_where_ttl_info.min` Array(DateTime),
    `rows_where_ttl_info.max` Array(DateTime),
    `bytes` UInt64,
    `marks_size` UInt64,
    `part_name` String
)
ENGINE = SystemProjectionParts
COMMENT 'SYSTEM TABLE is built on the fly.'
CREATE TABLE system.projection_parts_columns
(
    `partition` String,
    `name` String,
    `part_type` String,
    `parent_name` String,
    `parent_uuid` UUID,
    `parent_part_type` String,
    `active` UInt8,
    `marks` UInt64,
    `rows` UInt64,
    `bytes_on_disk` UInt64,
    `data_compressed_bytes` UInt64,
    `data_uncompressed_bytes` UInt64,
    `marks_bytes` UInt64,
    `parent_marks` UInt64,
    `parent_rows` UInt64,
    `parent_bytes_on_disk` UInt64,
    `parent_data_compressed_bytes` UInt64,
    `parent_data_uncompressed_bytes` UInt64,
    `parent_marks_bytes` UInt64,
    `modification_time` DateTime,
    `remove_time` DateTime,
    `refcount` UInt32,
    `min_date` Date,
    `max_date` Date,
    `min_time` DateTime,
    `max_time` DateTime,
    `partition_id` String,
    `min_block_number` Int64,
    `max_block_number` Int64,
    `level` UInt32,
    `data_version` UInt64,
    `primary_key_bytes_in_memory` UInt64,
    `primary_key_bytes_in_memory_allocated` UInt64,
    `database` String,
    `table` String,
    `engine` String,
    `disk_name` String,
    `path` String,
    `column` String,
    `type` String,
    `column_position` UInt64,
    `default_kind` String,
    `default_expression` String,
    `column_bytes_on_disk` UInt64,
    `column_data_compressed_bytes` UInt64,
    `column_data_uncompressed_bytes` UInt64,
    `column_marks_bytes` UInt64,
    `column_modification_time` Nullable(DateTime),
    `bytes` UInt64,
    `marks_size` UInt64,
    `part_name` String
)
ENGINE = SystemProjectionPartsColumns
COMMENT 'SYSTEM TABLE is built on the fly.'
CREATE TABLE system.quota_limits
(
    `quota_name` String,
    `duration` UInt32,
    `is_randomized_interval` UInt8,
    `max_queries` Nullable(UInt64),
    `max_query_selects` Nullable(UInt64),
    `max_query_inserts` Nullable(UInt64),
    `max_errors` Nullable(UInt64),
    `max_result_rows` Nullable(UInt64),
    `max_result_bytes` Nullable(UInt64),
    `max_read_rows` Nullable(UInt64),
    `max_read_bytes` Nullable(UInt64),
    `max_execution_time` Nullable(Float64),
    `max_written_bytes` Nullable(UInt64)
)
ENGINE = SystemQuotaLimits
COMMENT 'SYSTEM TABLE is built on the fly.'
CREATE TABLE system.quota_usage
(
    `quota_name` String,
    `quota_key` String,
    `start_time` Nullable(DateTime),
    `end_time` Nullable(DateTime),
    `duration` Nullable(UInt32),
    `queries` Nullable(UInt64),
    `max_queries` Nullable(UInt64),
    `query_selects` Nullable(UInt64),
    `max_query_selects` Nullable(UInt64),
    `query_inserts` Nullable(UInt64),
    `max_query_inserts` Nullable(UInt64),
    `errors` Nullable(UInt64),
    `max_errors` Nullable(UInt64),
    `result_rows` Nullable(UInt64),
    `max_result_rows` Nullable(UInt64),
    `result_bytes` Nullable(UInt64),
    `max_result_bytes` Nullable(UInt64),
    `read_rows` Nullable(UInt64),
    `max_read_rows` Nullable(UInt64),
    `read_bytes` Nullable(UInt64),
    `max_read_bytes` Nullable(UInt64),
    `execution_time` Nullable(Float64),
    `max_execution_time` Nullable(Float64),
    `written_bytes` Nullable(UInt64),
    `max_written_bytes` Nullable(UInt64)
)
ENGINE = SystemQuotaUsage
COMMENT 'SYSTEM TABLE is built on the fly.'
CREATE TABLE system.quotas
(
    `name` String,
    `id` UUID,
    `storage` String,
    `keys` Array(Enum8('user_name' = 1, 'ip_address' = 2, 'forwarded_ip_address' = 3, 'client_key' = 4)),
    `durations` Array(UInt32),
    `apply_to_all` UInt8,
    `apply_to_list` Array(String),
    `apply_to_except` Array(String)
)
ENGINE = SystemQuotas
COMMENT 'SYSTEM TABLE is built on the fly.'
CREATE TABLE system.quotas_usage
(
    `quota_name` String,
    `quota_key` String,
    `is_current` UInt8,
    `start_time` Nullable(DateTime),
    `end_time` Nullable(DateTime),
    `duration` Nullable(UInt32),
    `queries` Nullable(UInt64),
    `max_queries` Nullable(UInt64),
    `query_selects` Nullable(UInt64),
    `max_query_selects` Nullable(UInt64),
    `query_inserts` Nullable(UInt64),
    `max_query_inserts` Nullable(UInt64),
    `errors` Nullable(UInt64),
    `max_errors` Nullable(UInt64),
    `result_rows` Nullable(UInt64),
    `max_result_rows` Nullable(UInt64),
    `result_bytes` Nullable(UInt64),
    `max_result_bytes` Nullable(UInt64),
    `read_rows` Nullable(UInt64),
    `max_read_rows` Nullable(UInt64),
    `read_bytes` Nullable(UInt64),
    `max_read_bytes` Nullable(UInt64),
    `execution_time` Nullable(Float64),
    `max_execution_time` Nullable(Float64),
    `written_bytes` Nullable(UInt64),
    `max_written_bytes` Nullable(UInt64)
)
ENGINE = SystemQuotasUsage
COMMENT 'SYSTEM TABLE is built on the fly.'
CREATE TABLE system.replicas
(
    `database` String,
    `table` String,
    `engine` String,
    `is_leader` UInt8,
    `can_become_leader` UInt8,
    `is_readonly` UInt8,
    `is_session_expired` UInt8,
    `future_parts` UInt32,
    `parts_to_check` UInt32,
    `zookeeper_name` String,
    `zookeeper_path` String,
    `replica_name` String,
    `replica_path` String,
    `columns_version` Int32,
    `queue_size` UInt32,
    `inserts_in_queue` UInt32,
    `merges_in_queue` UInt32,
    `part_mutations_in_queue` UInt32,
    `queue_oldest_time` DateTime,
    `inserts_oldest_time` DateTime,
    `merges_oldest_time` DateTime,
    `part_mutations_oldest_time` DateTime,
    `oldest_part_to_get` String,
    `oldest_part_to_merge_to` String,
    `oldest_part_to_mutate_to` String,
    `log_max_index` UInt64,
    `log_pointer` UInt64,
    `last_queue_update` DateTime,
    `absolute_delay` UInt64,
    `total_replicas` UInt8,
    `active_replicas` UInt8,
    `lost_part_count` UInt64,
    `last_queue_update_exception` String,
    `zookeeper_exception` String,
    `replica_is_active` Map(String, UInt8)
)
ENGINE = SystemReplicas
COMMENT 'SYSTEM TABLE is built on the fly.'
CREATE TABLE system.replicated_fetches
(
    `database` String,
    `table` String,
    `elapsed` Float64,
    `progress` Float64,
    `result_part_name` String,
    `result_part_path` String,
    `partition_id` String,
    `total_size_bytes_compressed` UInt64,
    `bytes_read_compressed` UInt64,
    `source_replica_path` String,
    `source_replica_hostname` String,
    `source_replica_port` UInt16,
    `interserver_scheme` String,
    `URI` String,
    `to_detached` UInt8,
    `thread_id` UInt64
)
ENGINE = SystemReplicatedFetches
COMMENT 'SYSTEM TABLE is built on the fly.'
CREATE TABLE system.replicated_merge_tree_settings
(
    `name` String,
    `value` String,
    `changed` UInt8,
    `description` String,
    `min` Nullable(String),
    `max` Nullable(String),
    `readonly` UInt8,
    `type` String,
    `is_obsolete` UInt8
)
ENGINE = SystemReplicatedMergeTreeSettings
COMMENT 'SYSTEM TABLE is built on the fly.'
CREATE TABLE system.replication_queue
(
    `database` String,
    `table` String,
    `replica_name` String,
    `position` UInt32,
    `node_name` String,
    `type` String,
    `create_time` DateTime,
    `required_quorum` UInt32,
    `source_replica` String,
    `new_part_name` String,
    `parts_to_merge` Array(String),
    `is_detach` UInt8,
    `is_currently_executing` UInt8,
    `num_tries` UInt32,
    `last_exception` String,
    `last_exception_time` DateTime,
    `last_attempt_time` DateTime,
    `num_postponed` UInt32,
    `postpone_reason` String,
    `last_postpone_time` DateTime,
    `merge_type` String
)
ENGINE = SystemReplicationQueue
COMMENT 'SYSTEM TABLE is built on the fly.'
CREATE TABLE system.role_grants
(
    `user_name` Nullable(String),
    `role_name` Nullable(String),
    `granted_role_name` String,
    `granted_role_id` UUID,
    `granted_role_is_default` UInt8,
    `with_admin_option` UInt8
)
ENGINE = SystemRoleGrants
COMMENT 'SYSTEM TABLE is built on the fly.'
CREATE TABLE system.roles
(
    `name` String,
    `id` UUID,
    `storage` String
)
ENGINE = SystemRoles
COMMENT 'SYSTEM TABLE is built on the fly.'
CREATE TABLE system.row_policies
(
    `name` String,
    `short_name` String,
    `database` String,
    `table` String,
    `id` UUID,
    `storage` String,
    `select_filter` Nullable(String),
    `is_restrictive` UInt8,
    `apply_to_all` UInt8,
    `apply_to_list` Array(String),
    `apply_to_except` Array(String)
)
ENGINE = SystemRowPolicies
COMMENT 'SYSTEM TABLE is built on the fly.'
CREATE TABLE system.settings
(
    `name` String,
    `value` String,
    `changed` UInt8,
    `description` String,
    `min` Nullable(String),
    `max` Nullable(String),
    `readonly` UInt8,
    `type` String,
    `default` String,
    `alias_for` String,
    `is_obsolete` UInt8
)
ENGINE = SystemSettings
COMMENT 'SYSTEM TABLE is built on the fly.'
CREATE TABLE system.settings_profile_elements
(
    `profile_name` Nullable(String),
    `user_name` Nullable(String),
    `role_name` Nullable(String),
    `index` UInt64,
    `setting_name` Nullable(String),
    `value` Nullable(String),
    `min` Nullable(String),
    `max` Nullable(String),
    `writability` Nullable(Enum8('WRITABLE' = 0, 'CONST' = 1, 'CHANGEABLE_IN_READONLY' = 2)),
    `inherit_profile` Nullable(String)
)
ENGINE = SystemSettingsProfileElements
COMMENT 'SYSTEM TABLE is built on the fly.'
CREATE TABLE system.settings_profiles
(
    `name` String,
    `id` UUID,
    `storage` String,
    `num_elements` UInt64,
    `apply_to_all` UInt8,
    `apply_to_list` Array(String),
    `apply_to_except` Array(String)
)
ENGINE = SystemSettingsProfiles
COMMENT 'SYSTEM TABLE is built on the fly.'
CREATE TABLE system.stack_trace
(
    `thread_name` String,
    `thread_id` UInt64,
    `query_id` String,
    `trace` Array(UInt64)
)
ENGINE = SystemStackTrace
COMMENT 'SYSTEM TABLE is built on the fly.'
CREATE TABLE system.storage_policies
(
    `policy_name` String,
    `volume_name` String,
    `volume_priority` UInt64,
    `disks` Array(String),
    `volume_type` Enum8('JBOD' = 0, 'SINGLE_DISK' = 1, 'UNKNOWN' = 2),
    `max_data_part_size` UInt64,
    `move_factor` Float32,
    `prefer_not_to_merge` UInt8,
    `perform_ttl_move_on_insert` UInt8,
    `load_balancing` Enum8('ROUND_ROBIN' = 0, 'LEAST_USED' = 1)
)
ENGINE = SystemStoragePolicies
COMMENT 'SYSTEM TABLE is built on the fly.'
CREATE TABLE system.table_engines
(
    `name` String,
    `supports_settings` UInt8,
    `supports_skipping_indices` UInt8,
    `supports_projections` UInt8,
    `supports_sort_order` UInt8,
    `supports_ttl` UInt8,
    `supports_replication` UInt8,
    `supports_deduplication` UInt8,
    `supports_parallel_insert` UInt8
)
ENGINE = SystemTableEngines
COMMENT 'SYSTEM TABLE is built on the fly.'
CREATE TABLE system.table_functions
(
    `name` String,
    `description` String,
    `allow_readonly` UInt8
)
ENGINE = SystemTableFunctions
COMMENT 'SYSTEM TABLE is built on the fly.'
CREATE TABLE system.tables
(
    `database` String,
    `name` String,
    `uuid` UUID,
    `engine` String,
    `is_temporary` UInt8,
    `data_paths` Array(String),
    `metadata_path` String,
    `metadata_modification_time` DateTime,
    `dependencies_database` Array(String),
    `dependencies_table` Array(String),
    `create_table_query` String,
    `engine_full` String,
    `as_select` String,
    `partition_key` String,
    `sorting_key` String,
    `primary_key` String,
    `sampling_key` String,
    `storage_policy` String,
    `total_rows` Nullable(UInt64),
    `total_bytes` Nullable(UInt64),
    `parts` Nullable(UInt64),
    `active_parts` Nullable(UInt64),
    `total_marks` Nullable(UInt64),
    `lifetime_rows` Nullable(UInt64),
    `lifetime_bytes` Nullable(UInt64),
    `comment` String,
    `has_own_data` UInt8,
    `loading_dependencies_database` Array(String),
    `loading_dependencies_table` Array(String),
    `loading_dependent_database` Array(String),
    `loading_dependent_table` Array(String),
    `table` String
)
ENGINE = SystemTables
COMMENT 'SYSTEM TABLE is built on the fly.'
CREATE TABLE system.time_zones
(
    `time_zone` String
)
ENGINE = SystemTimeZones
COMMENT 'SYSTEM TABLE is built on the fly.'
CREATE TABLE system.user_directories
(
    `name` String,
    `type` String,
    `params` String,
    `precedence` UInt64
)
ENGINE = SystemUserDirectories
COMMENT 'SYSTEM TABLE is built on the fly.'
CREATE TABLE system.users
(
    `name` String,
    `id` UUID,
    `storage` String,
<<<<<<< HEAD
    `auth_type` Enum8('no_password' = 0, 'plaintext_password' = 1, 'sha256_password' = 2, 'double_sha1_password' = 3, 'ldap' = 4, 'kerberos' = 5, 'ssl_certificate' = 6, 'ssh_key' = 7),
=======
    `auth_type` Enum8('no_password' = 0, 'plaintext_password' = 1, 'sha256_password' = 2, 'double_sha1_password' = 3, 'ldap' = 4, 'kerberos' = 5, 'ssl_certificate' = 6, 'bcrypt_password' = 7),
>>>>>>> d475dc42
    `auth_params` String,
    `host_ip` Array(String),
    `host_names` Array(String),
    `host_names_regexp` Array(String),
    `host_names_like` Array(String),
    `default_roles_all` UInt8,
    `default_roles_list` Array(String),
    `default_roles_except` Array(String),
    `grantees_any` UInt8,
    `grantees_list` Array(String),
    `grantees_except` Array(String),
    `default_database` String
)
ENGINE = SystemUsers
COMMENT 'SYSTEM TABLE is built on the fly.'
CREATE TABLE system.warnings
(
    `message` String
)
ENGINE = SystemWarnings
COMMENT 'SYSTEM TABLE is built on the fly.'
CREATE TABLE system.zeros
(
    `zero` UInt8
)
ENGINE = SystemZeros
COMMENT 'SYSTEM TABLE is built on the fly.'
CREATE TABLE system.zeros_mt
(
    `zero` UInt8
)
ENGINE = SystemZeros
COMMENT 'SYSTEM TABLE is built on the fly.'<|MERGE_RESOLUTION|>--- conflicted
+++ resolved
@@ -1138,11 +1138,7 @@
     `name` String,
     `id` UUID,
     `storage` String,
-<<<<<<< HEAD
     `auth_type` Enum8('no_password' = 0, 'plaintext_password' = 1, 'sha256_password' = 2, 'double_sha1_password' = 3, 'ldap' = 4, 'kerberos' = 5, 'ssl_certificate' = 6, 'ssh_key' = 7),
-=======
-    `auth_type` Enum8('no_password' = 0, 'plaintext_password' = 1, 'sha256_password' = 2, 'double_sha1_password' = 3, 'ldap' = 4, 'kerberos' = 5, 'ssl_certificate' = 6, 'bcrypt_password' = 7),
->>>>>>> d475dc42
     `auth_params` String,
     `host_ip` Array(String),
     `host_names` Array(String),
